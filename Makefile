--- conflicted
+++ resolved
@@ -5,10 +5,7 @@
 NAMADA_E2E_DEBUG ?= true
 RUST_BACKTRACE ?= 1
 NAMADA_MASP_TEST_SEED ?= 0
-<<<<<<< HEAD
-=======
 PROPTEST_CASES ?= 100
->>>>>>> 9b67281e
 
 cargo := $(env) cargo
 rustup := $(env) rustup
@@ -156,11 +153,7 @@
 # Clear pre-built proofs, run integration tests and save the new proofs
 test-integration-save-proofs:
     # Clear old proofs first
-<<<<<<< HEAD
-	rm --force test_fixtures/masp_proofs/*.bin || true
-=======
 	rm -f test_fixtures/masp_proofs/*.bin || true
->>>>>>> 9b67281e
 	NAMADA_MASP_TEST_SEED=$(NAMADA_MASP_TEST_SEED) \
 	NAMADA_MASP_TEST_PROOFS=save \
 	TEST_FILTER=masp \
