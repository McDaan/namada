//! The CLI commands that are re-used between the executables `namada`,
//! `namada-node` and `namada-client`.
//!
//! The `namada` executable groups together the most commonly used commands
//! inlined from the node and the client. The other commands for the node or the
//! client can be dispatched via `namada node ...` or `namada client ...`,
//! respectively.

pub mod api;
pub mod client;
pub mod context;
pub mod relayer;
mod utils;
pub mod wallet;

use clap::{ArgGroup, ArgMatches, ColorChoice};
use color_eyre::eyre::Result;
use utils::*;
pub use utils::{dispatch_prompt, safe_exit, Cmd, TESTIN};

pub use self::context::Context;
use crate::cli::api::CliIo;

include!("../../version.rs");

const APP_NAME: &str = "Namada";

// Main Namada sub-commands
const NODE_CMD: &str = "node";
const CLIENT_CMD: &str = "client";
const WALLET_CMD: &str = "wallet";
const RELAYER_CMD: &str = "relayer";

pub mod cmds {

    use super::utils::*;
    use super::{
        args, ArgMatches, CLIENT_CMD, NODE_CMD, RELAYER_CMD, WALLET_CMD,
    };

    /// Commands for `namada` binary.
    #[allow(clippy::large_enum_variant)]
    #[derive(Clone, Debug)]
    pub enum Namada {
        // Sub-binary-commands
        Node(NamadaNode),
        Relayer(NamadaRelayer),
        Client(NamadaClient),
        Wallet(NamadaWallet),

        // Inlined commands from the node.
        Ledger(Ledger),

        // Inlined commands from the relayer.
        EthBridgePool(EthBridgePool),

        // Inlined commands from the client.
        TxCustom(TxCustom),
        TxTransfer(TxTransfer),
        TxIbcTransfer(TxIbcTransfer),
        TxUpdateAccount(TxUpdateAccount),
        TxInitProposal(TxInitProposal),
        TxVoteProposal(TxVoteProposal),
        TxRevealPk(TxRevealPk),
    }

    impl Cmd for Namada {
        fn add_sub(app: App) -> App {
            app.subcommand(NamadaNode::def())
                .subcommand(NamadaRelayer::def())
                .subcommand(NamadaClient::def())
                .subcommand(NamadaWallet::def())
                .subcommand(EthBridgePool::def())
                .subcommand(Ledger::def())
                .subcommand(TxCustom::def())
                .subcommand(TxTransfer::def())
                .subcommand(TxIbcTransfer::def())
                .subcommand(TxUpdateAccount::def())
                .subcommand(TxInitProposal::def())
                .subcommand(TxVoteProposal::def())
                .subcommand(TxRevealPk::def())
        }

        fn parse(matches: &ArgMatches) -> Option<Self> {
            let node = SubCmd::parse(matches).map(Self::Node);
            let client = SubCmd::parse(matches).map(Self::Client);
            let relayer = SubCmd::parse(matches).map(Self::Relayer);
            let eth_bridge_pool =
                SubCmd::parse(matches).map(Self::EthBridgePool);
            let wallet = SubCmd::parse(matches).map(Self::Wallet);
            let ledger = SubCmd::parse(matches).map(Self::Ledger);
            let tx_custom = SubCmd::parse(matches).map(Self::TxCustom);
            let tx_transfer = SubCmd::parse(matches).map(Self::TxTransfer);
            let tx_ibc_transfer =
                SubCmd::parse(matches).map(Self::TxIbcTransfer);
            let tx_update_account =
                SubCmd::parse(matches).map(Self::TxUpdateAccount);
            let tx_init_proposal =
                SubCmd::parse(matches).map(Self::TxInitProposal);
            let tx_vote_proposal =
                SubCmd::parse(matches).map(Self::TxVoteProposal);
            let tx_reveal_pk = SubCmd::parse(matches).map(Self::TxRevealPk);
            node.or(client)
                .or(relayer)
                .or(eth_bridge_pool)
                .or(wallet)
                .or(ledger)
                .or(tx_custom)
                .or(tx_transfer)
                .or(tx_ibc_transfer)
                .or(tx_update_account)
                .or(tx_init_proposal)
                .or(tx_vote_proposal)
                .or(tx_reveal_pk)
        }
    }

    /// Used as top-level commands (`Cmd` instance) in `namadan` binary.
    /// Used as sub-commands (`SubCmd` instance) in `namada` binary.
    #[derive(Clone, Debug)]
    #[allow(clippy::large_enum_variant)]
    pub enum NamadaNode {
        Ledger(Ledger),
        Config(Config),
    }

    impl Cmd for NamadaNode {
        fn add_sub(app: App) -> App {
            app.subcommand(Ledger::def()).subcommand(Config::def())
        }

        fn parse(matches: &ArgMatches) -> Option<Self> {
            let ledger = SubCmd::parse(matches).map(Self::Ledger);
            let config = SubCmd::parse(matches).map(Self::Config);
            ledger.or(config)
        }
    }
    impl SubCmd for NamadaNode {
        const CMD: &'static str = NODE_CMD;

        fn parse(matches: &ArgMatches) -> Option<Self> {
            matches
                .subcommand_matches(Self::CMD)
                .and_then(<Self as Cmd>::parse)
        }

        fn def() -> App {
            <Self as Cmd>::add_sub(
                App::new(Self::CMD)
                    .about("Node sub-commands.")
                    .subcommand_required(true)
                    .arg_required_else_help(true),
            )
        }
    }

    /// Used as top-level commands (`Cmd` instance) in `namadar` binary.
    /// Used as sub-commands (`SubCmd` instance) in `namada` binary.
    #[derive(Clone, Debug)]
    #[allow(clippy::large_enum_variant)]
    pub enum NamadaRelayer {
        EthBridgePool(EthBridgePool),
        ValidatorSet(ValidatorSet),
    }

    impl Cmd for NamadaRelayer {
        fn add_sub(app: App) -> App {
            app.subcommand(EthBridgePool::def())
                .subcommand(ValidatorSet::def())
        }

        fn parse(matches: &ArgMatches) -> Option<Self> {
            let eth_bridge_pool =
                SubCmd::parse(matches).map(Self::EthBridgePool);
            let validator_set = SubCmd::parse(matches).map(Self::ValidatorSet);
            eth_bridge_pool.or(validator_set)
        }
    }

    impl SubCmd for NamadaRelayer {
        const CMD: &'static str = RELAYER_CMD;

        fn parse(matches: &ArgMatches) -> Option<Self> {
            matches
                .subcommand_matches(Self::CMD)
                .and_then(<Self as Cmd>::parse)
        }

        fn def() -> App {
            <Self as Cmd>::add_sub(
                App::new(Self::CMD)
                    .about("Relayer sub-commands.")
                    .subcommand_required(true),
            )
        }
    }

    /// Used as top-level commands (`Cmd` instance) in `namadac` binary.
    /// Used as sub-commands (`SubCmd` instance) in `namada` binary.
    #[derive(Clone, Debug)]
    #[allow(clippy::large_enum_variant)]
    pub enum NamadaClient {
        /// The [`super::Context`] provides access to the wallet and the
        /// config. It will generate a new wallet and config, if they
        /// don't exist.
        WithContext(NamadaClientWithContext),
        /// Utils don't have [`super::Context`], only the global arguments.
        WithoutContext(Utils),
    }

    impl Cmd for NamadaClient {
        fn add_sub(app: App) -> App {
            app
                // Simple transactions
                .subcommand(TxCustom::def().display_order(1))
                .subcommand(TxTransfer::def().display_order(1))
                .subcommand(TxIbcTransfer::def().display_order(1))
                .subcommand(TxUpdateAccount::def().display_order(1))
                .subcommand(TxInitAccount::def().display_order(1))
                .subcommand(TxRevealPk::def().display_order(1))
                // Governance transactions
                .subcommand(TxInitProposal::def().display_order(1))
                .subcommand(TxVoteProposal::def().display_order(1))
                // PoS transactions
                .subcommand(TxInitValidator::def().display_order(2))
                .subcommand(TxUnjailValidator::def().display_order(2))
                .subcommand(Bond::def().display_order(2))
                .subcommand(Unbond::def().display_order(2))
                .subcommand(Withdraw::def().display_order(2))
                .subcommand(TxCommissionRateChange::def().display_order(2))
                // Ethereum bridge transactions
                .subcommand(AddToEthBridgePool::def().display_order(3))
                // PGF transactions
                .subcommand(TxUpdateStewardCommission::def().display_order(4))
                .subcommand(TxResignSteward::def().display_order(4))
                // Queries
<<<<<<< HEAD
                .subcommand(QueryEpoch::def().display_order(4))
                .subcommand(QueryAccount::def().display_order(4))
                .subcommand(QueryTransfers::def().display_order(4))
                .subcommand(QueryConversions::def().display_order(4))
                .subcommand(QueryBlock::def().display_order(4))
                .subcommand(QueryBalance::def().display_order(4))
                .subcommand(QueryBonds::def().display_order(4))
                .subcommand(QueryBondedStake::def().display_order(4))
                .subcommand(QuerySlashes::def().display_order(4))
                .subcommand(QueryDelegations::def().display_order(4))
                .subcommand(QueryFindValidator::def().display_order(4))
                .subcommand(QueryResult::def().display_order(4))
                .subcommand(QueryRawBytes::def().display_order(4))
                .subcommand(QueryProposal::def().display_order(4))
                .subcommand(QueryProposalResult::def().display_order(4))
                .subcommand(QueryProtocolParameters::def().display_order(4))
                .subcommand(QueryPgf::def().display_order(4))
                .subcommand(QueryValidatorState::def().display_order(4))
                // Actions
                .subcommand(SignTx::def().display_order(5))
                // Utils
                .subcommand(Utils::def().display_order(6))
=======
                .subcommand(QueryEpoch::def().display_order(5))
                .subcommand(QueryAccount::def().display_order(5))
                .subcommand(QueryTransfers::def().display_order(5))
                .subcommand(QueryConversions::def().display_order(5))
                .subcommand(QueryBlock::def().display_order(5))
                .subcommand(QueryBalance::def().display_order(5))
                .subcommand(QueryBonds::def().display_order(5))
                .subcommand(QueryBondedStake::def().display_order(5))
                .subcommand(QuerySlashes::def().display_order(5))
                .subcommand(QueryDelegations::def().display_order(5))
                .subcommand(QueryFindValidator::def().display_order(5))
                .subcommand(QueryResult::def().display_order(5))
                .subcommand(QueryRawBytes::def().display_order(5))
                .subcommand(QueryProposal::def().display_order(5))
                .subcommand(QueryProposalResult::def().display_order(5))
                .subcommand(QueryProtocolParameters::def().display_order(5))
                .subcommand(QueryPgf::def().display_order(5))
                .subcommand(QueryValidatorState::def().display_order(5))
                // Actions
                .subcommand(SignTx::def().display_order(6))
                // Utils
                .subcommand(Utils::def().display_order(7))
>>>>>>> 9b67281e
        }

        fn parse(matches: &ArgMatches) -> Option<Self> {
            use NamadaClientWithContext::*;
            let tx_custom = Self::parse_with_ctx(matches, TxCustom);
            let tx_transfer = Self::parse_with_ctx(matches, TxTransfer);
            let tx_ibc_transfer = Self::parse_with_ctx(matches, TxIbcTransfer);
            let tx_update_account =
                Self::parse_with_ctx(matches, TxUpdateAccount);
            let tx_init_account = Self::parse_with_ctx(matches, TxInitAccount);
            let tx_init_validator =
                Self::parse_with_ctx(matches, TxInitValidator);
            let tx_unjail_validator =
                Self::parse_with_ctx(matches, TxUnjailValidator);
            let tx_reveal_pk = Self::parse_with_ctx(matches, TxRevealPk);
            let tx_init_proposal =
                Self::parse_with_ctx(matches, TxInitProposal);
            let tx_vote_proposal =
                Self::parse_with_ctx(matches, TxVoteProposal);
            let tx_update_steward_commission =
                Self::parse_with_ctx(matches, TxUpdateStewardCommission);
            let tx_resign_steward =
                Self::parse_with_ctx(matches, TxResignSteward);
            let tx_commission_rate_change =
                Self::parse_with_ctx(matches, TxCommissionRateChange);
            let bond = Self::parse_with_ctx(matches, Bond);
            let unbond = Self::parse_with_ctx(matches, Unbond);
            let withdraw = Self::parse_with_ctx(matches, Withdraw);
            let query_epoch = Self::parse_with_ctx(matches, QueryEpoch);
            let query_account = Self::parse_with_ctx(matches, QueryAccount);
            let query_transfers = Self::parse_with_ctx(matches, QueryTransfers);
            let query_conversions =
                Self::parse_with_ctx(matches, QueryConversions);
            let query_block = Self::parse_with_ctx(matches, QueryBlock);
            let query_balance = Self::parse_with_ctx(matches, QueryBalance);
            let query_bonds = Self::parse_with_ctx(matches, QueryBonds);
            let query_bonded_stake =
                Self::parse_with_ctx(matches, QueryBondedStake);
            let query_slashes = Self::parse_with_ctx(matches, QuerySlashes);
            let query_delegations =
                Self::parse_with_ctx(matches, QueryDelegations);
            let query_find_validator =
                Self::parse_with_ctx(matches, QueryFindValidator);
            let query_result = Self::parse_with_ctx(matches, QueryResult);
            let query_raw_bytes = Self::parse_with_ctx(matches, QueryRawBytes);
            let query_proposal = Self::parse_with_ctx(matches, QueryProposal);
            let query_proposal_result =
                Self::parse_with_ctx(matches, QueryProposalResult);
            let query_protocol_parameters =
                Self::parse_with_ctx(matches, QueryProtocolParameters);
            let query_pgf = Self::parse_with_ctx(matches, QueryPgf);
            let query_validator_state =
                Self::parse_with_ctx(matches, QueryValidatorState);
            let add_to_eth_bridge_pool =
                Self::parse_with_ctx(matches, AddToEthBridgePool);
            let sign_tx = Self::parse_with_ctx(matches, SignTx);
            let utils = SubCmd::parse(matches).map(Self::WithoutContext);
            tx_custom
                .or(tx_transfer)
                .or(tx_ibc_transfer)
                .or(tx_update_account)
                .or(tx_init_account)
                .or(tx_reveal_pk)
                .or(tx_init_proposal)
                .or(tx_vote_proposal)
                .or(tx_init_validator)
                .or(tx_commission_rate_change)
                .or(tx_unjail_validator)
                .or(bond)
                .or(unbond)
                .or(withdraw)
                .or(add_to_eth_bridge_pool)
                .or(tx_update_steward_commission)
                .or(tx_resign_steward)
                .or(query_epoch)
                .or(query_transfers)
                .or(query_conversions)
                .or(query_block)
                .or(query_balance)
                .or(query_bonds)
                .or(query_bonded_stake)
                .or(query_slashes)
                .or(query_delegations)
                .or(query_find_validator)
                .or(query_result)
                .or(query_raw_bytes)
                .or(query_proposal)
                .or(query_proposal_result)
                .or(query_protocol_parameters)
                .or(query_pgf)
                .or(query_validator_state)
                .or(query_account)
                .or(sign_tx)
                .or(utils)
        }
    }

    impl NamadaClient {
        /// A helper method to parse sub cmds with context
        fn parse_with_ctx<T: SubCmd>(
            matches: &ArgMatches,
            sub_to_self: impl Fn(T) -> NamadaClientWithContext,
        ) -> Option<Self> {
            SubCmd::parse(matches)
                .map(|sub| Self::WithContext(sub_to_self(sub)))
        }
    }

    impl SubCmd for NamadaClient {
        const CMD: &'static str = CLIENT_CMD;

        fn parse(matches: &ArgMatches) -> Option<Self> {
            matches
                .subcommand_matches(Self::CMD)
                .and_then(<Self as Cmd>::parse)
        }

        fn def() -> App {
            <Self as Cmd>::add_sub(
                App::new(Self::CMD)
                    .about("Client sub-commands.")
                    .subcommand_required(true)
                    .arg_required_else_help(true),
            )
        }
    }

    #[derive(Clone, Debug)]
    pub enum NamadaClientWithContext {
        // Ledger cmds
        TxCustom(TxCustom),
        TxTransfer(TxTransfer),
        TxIbcTransfer(TxIbcTransfer),
        QueryResult(QueryResult),
        TxUpdateAccount(TxUpdateAccount),
        TxInitAccount(TxInitAccount),
        TxInitValidator(TxInitValidator),
        TxCommissionRateChange(TxCommissionRateChange),
        TxUnjailValidator(TxUnjailValidator),
        TxInitProposal(TxInitProposal),
        TxVoteProposal(TxVoteProposal),
        TxRevealPk(TxRevealPk),
        Bond(Bond),
        Unbond(Unbond),
        Withdraw(Withdraw),
        AddToEthBridgePool(AddToEthBridgePool),
        TxUpdateStewardCommission(TxUpdateStewardCommission),
        TxResignSteward(TxResignSteward),
        QueryEpoch(QueryEpoch),
        QueryAccount(QueryAccount),
        QueryTransfers(QueryTransfers),
        QueryConversions(QueryConversions),
        QueryBlock(QueryBlock),
        QueryBalance(QueryBalance),
        QueryBonds(QueryBonds),
        QueryBondedStake(QueryBondedStake),
        QueryCommissionRate(QueryCommissionRate),
        QuerySlashes(QuerySlashes),
        QueryDelegations(QueryDelegations),
        QueryFindValidator(QueryFindValidator),
        QueryRawBytes(QueryRawBytes),
        QueryProposal(QueryProposal),
        QueryProposalResult(QueryProposalResult),
        QueryProtocolParameters(QueryProtocolParameters),
        QueryPgf(QueryPgf),
        QueryValidatorState(QueryValidatorState),
        SignTx(SignTx),
    }

    #[allow(clippy::large_enum_variant)]
    #[derive(Clone, Debug)]
    pub enum NamadaWallet {
        /// Key management commands
        Key(WalletKey),
        /// Address management commands
        Address(WalletAddress),
        /// MASP key, address management commands
        Masp(WalletMasp),
    }

    impl Cmd for NamadaWallet {
        fn add_sub(app: App) -> App {
            app.subcommand(WalletKey::def())
                .subcommand(WalletAddress::def())
                .subcommand(WalletMasp::def())
        }

        fn parse(matches: &ArgMatches) -> Option<Self> {
            let key = SubCmd::parse(matches).map(Self::Key);
            let address = SubCmd::parse(matches).map(Self::Address);
            let masp = SubCmd::parse(matches).map(Self::Masp);
            key.or(address).or(masp)
        }
    }

    impl SubCmd for NamadaWallet {
        const CMD: &'static str = WALLET_CMD;

        fn parse(matches: &ArgMatches) -> Option<Self> {
            matches
                .subcommand_matches(Self::CMD)
                .and_then(<Self as Cmd>::parse)
        }

        fn def() -> App {
            <Self as Cmd>::add_sub(
                App::new(Self::CMD)
                    .about("Wallet sub-commands.")
                    .subcommand_required(true)
                    .arg_required_else_help(true),
            )
        }
    }

    #[derive(Clone, Debug)]
    #[allow(clippy::large_enum_variant)]
    pub enum WalletKey {
        Restore(KeyRestore),
        Gen(KeyGen),
        Find(KeyFind),
        List(KeyList),
        Export(Export),
    }

    impl SubCmd for WalletKey {
        const CMD: &'static str = "key";

        fn parse(matches: &ArgMatches) -> Option<Self> {
            matches.subcommand_matches(Self::CMD).and_then(|matches| {
                let generate = SubCmd::parse(matches).map(Self::Gen);
                let restore = SubCmd::parse(matches).map(Self::Restore);
                let lookup = SubCmd::parse(matches).map(Self::Find);
                let list = SubCmd::parse(matches).map(Self::List);
                let export = SubCmd::parse(matches).map(Self::Export);
                generate.or(restore).or(lookup).or(list).or(export)
            })
        }

        fn def() -> App {
            App::new(Self::CMD)
                .about(
                    "Keypair management, including methods to generate and \
                     look-up keys.",
                )
                .subcommand_required(true)
                .arg_required_else_help(true)
                .subcommand(KeyRestore::def())
                .subcommand(KeyGen::def())
                .subcommand(KeyFind::def())
                .subcommand(KeyList::def())
                .subcommand(Export::def())
        }
    }

    /// Restore a keypair and implicit address from the mnemonic code
    #[derive(Clone, Debug)]
    pub struct KeyRestore(pub args::KeyAndAddressRestore);

    impl SubCmd for KeyRestore {
        const CMD: &'static str = "restore";

        fn parse(matches: &ArgMatches) -> Option<Self> {
            matches
                .subcommand_matches(Self::CMD)
                .map(|matches| Self(args::KeyAndAddressRestore::parse(matches)))
        }

        fn def() -> App {
            App::new(Self::CMD)
                .about(
                    "Restores a keypair from the given mnemonic code and HD \
                     derivation path and derives the implicit address from \
                     its public key. Stores the keypair and the address with \
                     the given alias.",
                )
                .add_args::<args::KeyAndAddressRestore>()
        }
    }

    /// Generate a new keypair and an implicit address derived from it
    #[derive(Clone, Debug)]
    pub struct KeyGen(pub args::KeyAndAddressGen);

    impl SubCmd for KeyGen {
        const CMD: &'static str = "gen";

        fn parse(matches: &ArgMatches) -> Option<Self> {
            matches
                .subcommand_matches(Self::CMD)
                .map(|matches| Self(args::KeyAndAddressGen::parse(matches)))
        }

        fn def() -> App {
            App::new(Self::CMD)
                .about(
                    "Generates a keypair with a given alias and derives the \
                     implicit address from its public key. The address will \
                     be stored with the same alias.",
                )
                .add_args::<args::KeyAndAddressGen>()
        }
    }

    #[derive(Clone, Debug)]
    pub struct KeyFind(pub args::KeyFind);

    impl SubCmd for KeyFind {
        const CMD: &'static str = "find";

        fn parse(matches: &ArgMatches) -> Option<Self> {
            matches
                .subcommand_matches(Self::CMD)
                .map(|matches| (Self(args::KeyFind::parse(matches))))
        }

        fn def() -> App {
            App::new(Self::CMD)
                .about("Searches for a keypair from a public key or an alias.")
                .add_args::<args::KeyFind>()
        }
    }

    #[derive(Clone, Debug)]
    pub struct KeyList(pub args::KeyList);

    impl SubCmd for KeyList {
        const CMD: &'static str = "list";

        fn parse(matches: &ArgMatches) -> Option<Self> {
            matches
                .subcommand_matches(Self::CMD)
                .map(|matches| (Self(args::KeyList::parse(matches))))
        }

        fn def() -> App {
            App::new(Self::CMD)
                .about("List all known keys.")
                .add_args::<args::KeyList>()
        }
    }

    #[derive(Clone, Debug)]
    pub struct Export(pub args::KeyExport);

    impl SubCmd for Export {
        const CMD: &'static str = "export";

        fn parse(matches: &ArgMatches) -> Option<Self> {
            matches
                .subcommand_matches(Self::CMD)
                .map(|matches| (Self(args::KeyExport::parse(matches))))
        }

        fn def() -> App {
            App::new(Self::CMD)
                .about("Exports a keypair to a file.")
                .add_args::<args::KeyExport>()
        }
    }

    #[allow(clippy::large_enum_variant)]
    #[derive(Clone, Debug)]
    pub enum WalletMasp {
        GenPayAddr(MaspGenPayAddr),
        GenSpendKey(MaspGenSpendKey),
        AddAddrKey(MaspAddAddrKey),
        ListPayAddrs(MaspListPayAddrs),
        ListKeys(MaspListKeys),
        FindAddrKey(MaspFindAddrKey),
    }

    impl SubCmd for WalletMasp {
        const CMD: &'static str = "masp";

        fn parse(matches: &ArgMatches) -> Option<Self> {
            matches.subcommand_matches(Self::CMD).and_then(|matches| {
                let genpa = SubCmd::parse(matches).map(Self::GenPayAddr);
                let gensk = SubCmd::parse(matches).map(Self::GenSpendKey);
                let addak = SubCmd::parse(matches).map(Self::AddAddrKey);
                let listpa = SubCmd::parse(matches).map(Self::ListPayAddrs);
                let listsk = SubCmd::parse(matches).map(Self::ListKeys);
                let findak = SubCmd::parse(matches).map(Self::FindAddrKey);
                gensk.or(genpa).or(addak).or(listpa).or(listsk).or(findak)
            })
        }

        fn def() -> App {
            App::new(Self::CMD)
                .about(
                    "Multi-asset shielded pool address and keypair management \
                     including methods to generate and look-up addresses and \
                     keys.",
                )
                .subcommand_required(true)
                .arg_required_else_help(true)
                .subcommand(MaspGenSpendKey::def())
                .subcommand(MaspGenPayAddr::def())
                .subcommand(MaspAddAddrKey::def())
                .subcommand(MaspListPayAddrs::def())
                .subcommand(MaspListKeys::def())
                .subcommand(MaspFindAddrKey::def())
        }
    }

    /// Find the given shielded address or key
    #[derive(Clone, Debug)]
    pub struct MaspFindAddrKey(pub args::AddrKeyFind);

    impl SubCmd for MaspFindAddrKey {
        const CMD: &'static str = "find";

        fn parse(matches: &ArgMatches) -> Option<Self> {
            matches
                .subcommand_matches(Self::CMD)
                .map(|matches| Self(args::AddrKeyFind::parse(matches)))
        }

        fn def() -> App {
            App::new(Self::CMD)
                .about("Find the given shielded address or key in the wallet")
                .add_args::<args::AddrKeyFind>()
        }
    }

    /// List all known shielded keys
    #[derive(Clone, Debug)]
    pub struct MaspListKeys(pub args::MaspKeysList);

    impl SubCmd for MaspListKeys {
        const CMD: &'static str = "list-keys";

        fn parse(matches: &ArgMatches) -> Option<Self> {
            matches
                .subcommand_matches(Self::CMD)
                .map(|matches| Self(args::MaspKeysList::parse(matches)))
        }

        fn def() -> App {
            App::new(Self::CMD)
                .about("Lists all shielded keys in the wallet")
                .add_args::<args::MaspKeysList>()
        }
    }

    /// List all known payment addresses
    #[derive(Clone, Debug)]
    pub struct MaspListPayAddrs;

    impl SubCmd for MaspListPayAddrs {
        const CMD: &'static str = "list-addrs";

        fn parse(matches: &ArgMatches) -> Option<Self> {
            matches
                .subcommand_matches(Self::CMD)
                .map(|_matches| MaspListPayAddrs)
        }

        fn def() -> App {
            App::new(Self::CMD)
                .about("Lists all payment addresses in the wallet")
        }
    }

    /// Add a key or an address
    #[derive(Clone, Debug)]
    pub struct MaspAddAddrKey(pub args::MaspAddrKeyAdd);

    impl SubCmd for MaspAddAddrKey {
        const CMD: &'static str = "add";

        fn parse(matches: &ArgMatches) -> Option<Self> {
            matches.subcommand_matches(Self::CMD).map(|matches| {
                MaspAddAddrKey(args::MaspAddrKeyAdd::parse(matches))
            })
        }

        fn def() -> App {
            App::new(Self::CMD)
                .about("Adds the given payment address or key to the wallet")
                .add_args::<args::MaspAddrKeyAdd>()
        }
    }

    /// Generate a spending key
    #[derive(Clone, Debug)]
    pub struct MaspGenSpendKey(pub args::MaspSpendKeyGen);

    impl SubCmd for MaspGenSpendKey {
        const CMD: &'static str = "gen-key";

        fn parse(matches: &ArgMatches) -> Option<Self> {
            matches.subcommand_matches(Self::CMD).map(|matches| {
                MaspGenSpendKey(args::MaspSpendKeyGen::parse(matches))
            })
        }

        fn def() -> App {
            App::new(Self::CMD)
                .about("Generates a random spending key")
                .add_args::<args::MaspSpendKeyGen>()
        }
    }

    /// Generate a payment address from a viewing key or payment address
    #[derive(Clone, Debug)]
    pub struct MaspGenPayAddr(pub args::MaspPayAddrGen<args::CliTypes>);

    impl SubCmd for MaspGenPayAddr {
        const CMD: &'static str = "gen-addr";

        fn parse(matches: &ArgMatches) -> Option<Self> {
            matches.subcommand_matches(Self::CMD).map(|matches| {
                MaspGenPayAddr(args::MaspPayAddrGen::parse(matches))
            })
        }

        fn def() -> App {
            App::new(Self::CMD)
                .about(
                    "Generates a payment address from the given spending key",
                )
                .add_args::<args::MaspPayAddrGen<args::CliTypes>>()
        }
    }

    #[derive(Clone, Debug)]
    pub enum WalletAddress {
        Gen(AddressGen),
        Restore(AddressRestore),
        Find(AddressOrAliasFind),
        List(AddressList),
        Add(AddressAdd),
    }

    impl SubCmd for WalletAddress {
        const CMD: &'static str = "address";

        fn parse(matches: &ArgMatches) -> Option<Self> {
            matches.subcommand_matches(Self::CMD).and_then(|matches| {
                let gen = SubCmd::parse(matches).map(Self::Gen);
                let restore = SubCmd::parse(matches).map(Self::Restore);
                let find = SubCmd::parse(matches).map(Self::Find);
                let list = SubCmd::parse(matches).map(Self::List);
                let add = SubCmd::parse(matches).map(Self::Add);
                gen.or(restore).or(find).or(list).or(add)
            })
        }

        fn def() -> App {
            App::new(Self::CMD)
                .about(
                    "Address management, including methods to generate and \
                     look-up addresses.",
                )
                .subcommand_required(true)
                .arg_required_else_help(true)
                .subcommand(AddressGen::def())
                .subcommand(AddressRestore::def())
                .subcommand(AddressOrAliasFind::def())
                .subcommand(AddressList::def())
                .subcommand(AddressAdd::def())
        }
    }

    /// Generate a new keypair and an implicit address derived from it
    #[derive(Clone, Debug)]
    pub struct AddressGen(pub args::KeyAndAddressGen);

    impl SubCmd for AddressGen {
        const CMD: &'static str = "gen";

        fn parse(matches: &ArgMatches) -> Option<Self> {
            matches.subcommand_matches(Self::CMD).map(|matches| {
                AddressGen(args::KeyAndAddressGen::parse(matches))
            })
        }

        fn def() -> App {
            App::new(Self::CMD)
                .about(
                    "Generates a keypair with a given alias and derives the \
                     implicit address from its public key. The address will \
                     be stored with the same alias.",
                )
                .add_args::<args::KeyAndAddressGen>()
        }
    }

    /// Restore a keypair and an implicit address from the mnemonic code
    #[derive(Clone, Debug)]
    pub struct AddressRestore(pub args::KeyAndAddressRestore);

    impl SubCmd for AddressRestore {
        const CMD: &'static str = "restore";

        fn parse(matches: &ArgMatches) -> Option<Self> {
            matches.subcommand_matches(Self::CMD).map(|matches| {
                AddressRestore(args::KeyAndAddressRestore::parse(matches))
            })
        }

        fn def() -> App {
            App::new(Self::CMD)
                .about(
                    "Restores a keypair from the given mnemonic code and HD \
                     derivation path and derives the implicit address from \
                     its public key. Stores the keypair and the address with \
                     the given alias.",
                )
                .add_args::<args::KeyAndAddressRestore>()
        }
    }

    /// Find an address by its alias
    #[derive(Clone, Debug)]
    pub struct AddressOrAliasFind(pub args::AddressOrAliasFind);

    impl SubCmd for AddressOrAliasFind {
        const CMD: &'static str = "find";

        fn parse(matches: &ArgMatches) -> Option<Self> {
            matches.subcommand_matches(Self::CMD).map(|matches| {
                AddressOrAliasFind(args::AddressOrAliasFind::parse(matches))
            })
        }

        fn def() -> App {
            App::new(Self::CMD)
                .about(
                    "Find an address by its alias or an alias by its address.",
                )
                .add_args::<args::AddressOrAliasFind>()
        }
    }

    /// List known addresses
    #[derive(Clone, Debug)]
    pub struct AddressList;

    impl SubCmd for AddressList {
        const CMD: &'static str = "list";

        fn parse(matches: &ArgMatches) -> Option<Self> {
            matches
                .subcommand_matches(Self::CMD)
                .map(|_matches| AddressList)
        }

        fn def() -> App {
            App::new(Self::CMD).about("List all known addresses.")
        }
    }

    /// Generate a new keypair and an implicit address derived from it
    #[derive(Clone, Debug)]
    pub struct AddressAdd(pub args::AddressAdd);

    impl SubCmd for AddressAdd {
        const CMD: &'static str = "add";

        fn parse(matches: &ArgMatches) -> Option<Self> {
            matches
                .subcommand_matches(Self::CMD)
                .map(|matches| AddressAdd(args::AddressAdd::parse(matches)))
        }

        fn def() -> App {
            App::new(Self::CMD)
                .about("Store an alias for an address in the wallet.")
                .add_args::<args::AddressAdd>()
        }
    }

    #[derive(Clone, Debug)]
    pub enum Ledger {
        Run(LedgerRun),
        RunUntil(LedgerRunUntil),
        Reset(LedgerReset),
        DumpDb(LedgerDumpDb),
        RollBack(LedgerRollBack),
    }

    impl SubCmd for Ledger {
        const CMD: &'static str = "ledger";

        fn parse(matches: &ArgMatches) -> Option<Self> {
            matches.subcommand_matches(Self::CMD).and_then(|matches| {
                let run = SubCmd::parse(matches).map(Self::Run);
                let reset = SubCmd::parse(matches).map(Self::Reset);
                let dump_db = SubCmd::parse(matches).map(Self::DumpDb);
                let rollback = SubCmd::parse(matches).map(Self::RollBack);
                let run_until = SubCmd::parse(matches).map(Self::RunUntil);
                run.or(reset)
                    .or(dump_db)
                    .or(rollback)
                    .or(run_until)
                    // The `run` command is the default if no sub-command given
                    .or(Some(Self::Run(LedgerRun(args::LedgerRun {
                        start_time: None,
                    }))))
            })
        }

        fn def() -> App {
            App::new(Self::CMD)
                .about(
                    "Ledger node sub-commands. If no sub-command specified, \
                     defaults to run the node.",
                )
                .subcommand(LedgerRun::def())
                .subcommand(LedgerRunUntil::def())
                .subcommand(LedgerReset::def())
                .subcommand(LedgerDumpDb::def())
                .subcommand(LedgerRollBack::def())
        }
    }

    #[derive(Clone, Debug)]
    pub struct LedgerRun(pub args::LedgerRun);

    impl SubCmd for LedgerRun {
        const CMD: &'static str = "run";

        fn parse(matches: &ArgMatches) -> Option<Self> {
            matches
                .subcommand_matches(Self::CMD)
                .map(|matches| Self(args::LedgerRun::parse(matches)))
        }

        fn def() -> App {
            App::new(Self::CMD)
                .about("Run Namada ledger node.")
                .add_args::<args::LedgerRun>()
        }
    }

    #[derive(Clone, Debug)]
    pub struct LedgerRunUntil(pub args::LedgerRunUntil);

    impl SubCmd for LedgerRunUntil {
        const CMD: &'static str = "run-until";

        fn parse(matches: &ArgMatches) -> Option<Self> {
            matches
                .subcommand_matches(Self::CMD)
                .map(|matches| Self(args::LedgerRunUntil::parse(matches)))
        }

        fn def() -> App {
            App::new(Self::CMD)
                .about(
                    "Run Namada ledger node until a given height. Then halt \
                     or suspend.",
                )
                .add_args::<args::LedgerRunUntil>()
        }
    }

    #[derive(Clone, Debug)]
    pub struct LedgerReset;

    impl SubCmd for LedgerReset {
        const CMD: &'static str = "reset";

        fn parse(matches: &ArgMatches) -> Option<Self> {
            matches.subcommand_matches(Self::CMD).map(|_matches| Self)
        }

        fn def() -> App {
            App::new(Self::CMD).about(
                "Delete Namada ledger node's and Tendermint node's storage \
                 data.",
            )
        }
    }

    #[derive(Clone, Debug)]
    pub struct LedgerDumpDb(pub args::LedgerDumpDb);

    impl SubCmd for LedgerDumpDb {
        const CMD: &'static str = "dump-db";

        fn parse(matches: &ArgMatches) -> Option<Self> {
            matches
                .subcommand_matches(Self::CMD)
                .map(|matches| Self(args::LedgerDumpDb::parse(matches)))
        }

        fn def() -> App {
            App::new(Self::CMD)
                .about("Dump Namada ledger node's DB from a block into a file.")
                .add_args::<args::LedgerDumpDb>()
        }
    }

    #[derive(Clone, Debug)]
    pub struct LedgerRollBack;

    impl SubCmd for LedgerRollBack {
        const CMD: &'static str = "rollback";

        fn parse(matches: &ArgMatches) -> Option<Self> {
            matches.subcommand_matches(Self::CMD).map(|_matches| Self)
        }

        fn def() -> App {
            App::new(Self::CMD).about(
                "Roll Namada state back to the previous height. This command \
                 does not create a backup of neither the Namada nor the \
                 Tendermint state before execution: for extra safety, it is \
                 recommended to make a backup in advance.",
            )
        }
    }

    #[derive(Clone, Debug)]
    pub enum Config {
        Gen(ConfigGen),
    }

    impl SubCmd for Config {
        const CMD: &'static str = "config";

        fn parse(matches: &ArgMatches) -> Option<Self> {
            matches
                .subcommand_matches(Self::CMD)
                .and_then(|matches| SubCmd::parse(matches).map(Self::Gen))
        }

        fn def() -> App {
            App::new(Self::CMD)
                .subcommand_required(true)
                .arg_required_else_help(true)
                .about("Configuration sub-commands.")
                .subcommand(ConfigGen::def())
        }
    }

    #[derive(Clone, Debug)]
    pub struct ConfigGen;

    impl SubCmd for ConfigGen {
        const CMD: &'static str = "gen";

        fn parse(matches: &ArgMatches) -> Option<Self> {
            matches.subcommand_matches(Self::CMD).map(|_matches| Self)
        }

        fn def() -> App {
            App::new(Self::CMD)
                .about("Generate the default configuration file.")
        }
    }

    #[derive(Clone, Debug)]
    pub struct QueryResult(pub args::QueryResult<args::CliTypes>);

    impl SubCmd for QueryResult {
        const CMD: &'static str = "tx-result";

        fn parse(matches: &ArgMatches) -> Option<Self> {
            matches
                .subcommand_matches(Self::CMD)
                .map(|matches| QueryResult(args::QueryResult::parse(matches)))
        }

        fn def() -> App {
            App::new(Self::CMD)
                .about("Query the result of a transaction.")
                .add_args::<args::QueryResult<args::CliTypes>>()
        }
    }

    #[derive(Clone, Debug)]
    pub struct QueryProposal(pub args::QueryProposal<args::CliTypes>);

    impl SubCmd for QueryProposal {
        const CMD: &'static str = "query-proposal";

        fn parse(matches: &ArgMatches) -> Option<Self>
        where
            Self: Sized,
        {
            matches.subcommand_matches(Self::CMD).map(|matches| {
                QueryProposal(args::QueryProposal::parse(matches))
            })
        }

        fn def() -> App {
            App::new(Self::CMD)
                .about("Query proposals.")
                .add_args::<args::QueryProposal<args::CliTypes>>()
        }
    }

    #[derive(Clone, Debug)]
    pub struct QueryProposalResult(
        pub args::QueryProposalResult<args::CliTypes>,
    );

    impl SubCmd for QueryProposalResult {
        const CMD: &'static str = "query-proposal-result";

        fn parse(matches: &ArgMatches) -> Option<Self>
        where
            Self: Sized,
        {
            matches.subcommand_matches(Self::CMD).map(|matches| {
                QueryProposalResult(args::QueryProposalResult::parse(matches))
            })
        }

        fn def() -> App {
            App::new(Self::CMD)
                .about("Query proposals result.")
                .add_args::<args::QueryProposalResult<args::CliTypes>>()
        }
    }

    #[derive(Clone, Debug)]
    pub struct QueryProtocolParameters(
        pub args::QueryProtocolParameters<args::CliTypes>,
    );

    impl SubCmd for QueryProtocolParameters {
        const CMD: &'static str = "query-protocol-parameters";

        fn parse(matches: &ArgMatches) -> Option<Self>
        where
            Self: Sized,
        {
            matches.subcommand_matches(Self::CMD).map(|matches| {
                QueryProtocolParameters(args::QueryProtocolParameters::parse(
                    matches,
                ))
            })
        }

        fn def() -> App {
            App::new(Self::CMD)
                .about("Query protocol parameters.")
                .add_args::<args::QueryProtocolParameters<args::CliTypes>>()
        }
    }

    #[derive(Clone, Debug)]
    pub struct QueryPgf(pub args::QueryPgf<args::CliTypes>);

    impl SubCmd for QueryPgf {
        const CMD: &'static str = "query-pgf";

        fn parse(matches: &ArgMatches) -> Option<Self>
        where
            Self: Sized,
        {
            matches
                .subcommand_matches(Self::CMD)
                .map(|matches| QueryPgf(args::QueryPgf::parse(matches)))
        }

        fn def() -> App {
            App::new(Self::CMD)
                .about("Query pgf stewards and continous funding.")
                .add_args::<args::QueryPgf<args::CliTypes>>()
        }
    }

    #[derive(Clone, Debug)]
    pub struct TxCustom(pub args::TxCustom<args::CliTypes>);

    impl SubCmd for TxCustom {
        const CMD: &'static str = "tx";

        fn parse(matches: &ArgMatches) -> Option<Self> {
            matches
                .subcommand_matches(Self::CMD)
                .map(|matches| TxCustom(args::TxCustom::parse(matches)))
        }

        fn def() -> App {
            App::new(Self::CMD)
                .about("Send a transaction with custom WASM code.")
                .add_args::<args::TxCustom<args::CliTypes>>()
        }
    }

    #[derive(Clone, Debug)]
    pub struct TxTransfer(pub args::TxTransfer<crate::cli::args::CliTypes>);

    impl SubCmd for TxTransfer {
        const CMD: &'static str = "transfer";

        fn parse(matches: &ArgMatches) -> Option<Self> {
            matches
                .subcommand_matches(Self::CMD)
                .map(|matches| TxTransfer(args::TxTransfer::parse(matches)))
        }

        fn def() -> App {
            App::new(Self::CMD)
                .about("Send a signed transfer transaction.")
                .add_args::<args::TxTransfer<crate::cli::args::CliTypes>>()
        }
    }

    #[derive(Clone, Debug)]
    pub struct TxIbcTransfer(pub args::TxIbcTransfer<args::CliTypes>);

    impl SubCmd for TxIbcTransfer {
        const CMD: &'static str = "ibc-transfer";

        fn parse(matches: &ArgMatches) -> Option<Self> {
            matches.subcommand_matches(Self::CMD).map(|matches| {
                TxIbcTransfer(args::TxIbcTransfer::parse(matches))
            })
        }

        fn def() -> App {
            App::new(Self::CMD)
                .about("Send a signed IBC transfer transaction.")
                .add_args::<args::TxIbcTransfer<args::CliTypes>>()
        }
    }

    #[derive(Clone, Debug)]
    pub struct TxUpdateAccount(pub args::TxUpdateAccount<args::CliTypes>);

    impl SubCmd for TxUpdateAccount {
        const CMD: &'static str = "update-account";

        fn parse(matches: &ArgMatches) -> Option<Self> {
            matches.subcommand_matches(Self::CMD).map(|matches| {
                TxUpdateAccount(args::TxUpdateAccount::parse(matches))
            })
        }

        fn def() -> App {
            App::new(Self::CMD)
                .about(
                    "Send a signed transaction to update account's validity \
                     predicate.",
                )
                .add_args::<args::TxUpdateAccount<args::CliTypes>>()
        }
    }

    #[derive(Clone, Debug)]
    pub struct TxInitAccount(pub args::TxInitAccount<args::CliTypes>);

    impl SubCmd for TxInitAccount {
        const CMD: &'static str = "init-account";

        fn parse(matches: &ArgMatches) -> Option<Self> {
            matches.subcommand_matches(Self::CMD).map(|matches| {
                TxInitAccount(args::TxInitAccount::parse(matches))
            })
        }

        fn def() -> App {
            App::new(Self::CMD)
                .about(
                    "Send a signed transaction to create a new established \
                     account.",
                )
                .add_args::<args::TxInitAccount<args::CliTypes>>()
        }
    }

    #[derive(Clone, Debug)]
    pub struct TxInitValidator(pub args::TxInitValidator<args::CliTypes>);

    impl SubCmd for TxInitValidator {
        const CMD: &'static str = "init-validator";

        fn parse(matches: &ArgMatches) -> Option<Self> {
            matches.subcommand_matches(Self::CMD).map(|matches| {
                TxInitValidator(args::TxInitValidator::parse(matches))
            })
        }

        fn def() -> App {
            App::new(Self::CMD)
                .about(
                    "Send a signed transaction to create a new validator \
                     account.",
                )
                .add_args::<args::TxInitValidator<args::CliTypes>>()
        }
    }

    #[derive(Clone, Debug)]
    pub struct TxUnjailValidator(pub args::TxUnjailValidator<args::CliTypes>);

    impl SubCmd for TxUnjailValidator {
        const CMD: &'static str = "unjail-validator";

        fn parse(matches: &ArgMatches) -> Option<Self> {
            matches.subcommand_matches(Self::CMD).map(|matches| {
                TxUnjailValidator(args::TxUnjailValidator::parse(matches))
            })
        }

        fn def() -> App {
            App::new(Self::CMD)
                .about(
                    "Send a signed transaction to unjail a jailed validator.",
                )
                .add_args::<args::TxUnjailValidator<args::CliTypes>>()
        }
    }

    #[derive(Clone, Debug)]
    pub struct Bond(pub args::Bond<args::CliTypes>);

    impl SubCmd for Bond {
        const CMD: &'static str = "bond";

        fn parse(matches: &ArgMatches) -> Option<Self> {
            matches
                .subcommand_matches(Self::CMD)
                .map(|matches| Bond(args::Bond::parse(matches)))
        }

        fn def() -> App {
            App::new(Self::CMD)
                .about("Bond tokens in PoS system.")
                .add_args::<args::Bond<args::CliTypes>>()
        }
    }

    #[derive(Clone, Debug)]
    pub struct Unbond(pub args::Unbond<args::CliTypes>);

    impl SubCmd for Unbond {
        const CMD: &'static str = "unbond";

        fn parse(matches: &ArgMatches) -> Option<Self> {
            matches
                .subcommand_matches(Self::CMD)
                .map(|matches| Unbond(args::Unbond::parse(matches)))
        }

        fn def() -> App {
            App::new(Self::CMD)
                .about("Unbond tokens from a PoS bond.")
                .add_args::<args::Unbond<args::CliTypes>>()
        }
    }

    #[derive(Clone, Debug)]
    pub struct Withdraw(pub args::Withdraw<args::CliTypes>);

    impl SubCmd for Withdraw {
        const CMD: &'static str = "withdraw";

        fn parse(matches: &ArgMatches) -> Option<Self> {
            matches
                .subcommand_matches(Self::CMD)
                .map(|matches| Withdraw(args::Withdraw::parse(matches)))
        }

        fn def() -> App {
            App::new(Self::CMD)
                .about("Withdraw tokens from previously unbonded PoS bond.")
                .add_args::<args::Withdraw<args::CliTypes>>()
        }
    }

    #[derive(Clone, Debug)]
    pub struct QueryEpoch(pub args::Query<args::CliTypes>);

    impl SubCmd for QueryEpoch {
        const CMD: &'static str = "epoch";

        fn parse(matches: &ArgMatches) -> Option<Self> {
            matches
                .subcommand_matches(Self::CMD)
                .map(|matches| QueryEpoch(args::Query::parse(matches)))
        }

        fn def() -> App {
            App::new(Self::CMD)
                .about("Query the epoch of the last committed block.")
                .add_args::<args::Query<args::CliTypes>>()
        }
    }

    #[derive(Clone, Debug)]
    pub struct QueryAccount(pub args::QueryAccount<args::CliTypes>);

    impl SubCmd for QueryAccount {
        const CMD: &'static str = "query-account";

        fn parse(matches: &ArgMatches) -> Option<Self> {
            matches
                .subcommand_matches(Self::CMD)
                .map(|matches| QueryAccount(args::QueryAccount::parse(matches)))
        }

        fn def() -> App {
            App::new(Self::CMD)
                .about(
                    "Query the substorage space of a specific enstablished \
                     address.",
                )
                .add_args::<args::QueryAccount<args::CliTypes>>()
        }
    }

    #[derive(Clone, Debug)]
    pub struct QueryConversions(pub args::QueryConversions<args::CliTypes>);

    impl SubCmd for QueryConversions {
        const CMD: &'static str = "conversions";

        fn parse(matches: &ArgMatches) -> Option<Self> {
            matches.subcommand_matches(Self::CMD).map(|matches| {
                QueryConversions(args::QueryConversions::parse(matches))
            })
        }

        fn def() -> App {
            App::new(Self::CMD)
                .about("Query currently applicable conversions.")
                .add_args::<args::QueryConversions<args::CliTypes>>()
        }
    }

    #[derive(Clone, Debug)]
    pub struct QueryBlock(pub args::Query<args::CliTypes>);

    impl SubCmd for QueryBlock {
        const CMD: &'static str = "block";

        fn parse(matches: &ArgMatches) -> Option<Self> {
            matches
                .subcommand_matches(Self::CMD)
                .map(|matches| QueryBlock(args::Query::parse(matches)))
        }

        fn def() -> App {
            App::new(Self::CMD)
                .about("Query the last committed block.")
                .add_args::<args::Query<args::CliTypes>>()
        }
    }

    #[derive(Clone, Debug)]
    pub struct QueryBalance(pub args::QueryBalance<args::CliTypes>);

    impl SubCmd for QueryBalance {
        const CMD: &'static str = "balance";

        fn parse(matches: &ArgMatches) -> Option<Self> {
            matches
                .subcommand_matches(Self::CMD)
                .map(|matches| QueryBalance(args::QueryBalance::parse(matches)))
        }

        fn def() -> App {
            App::new(Self::CMD)
                .about("Query balance(s) of tokens.")
                .add_args::<args::QueryBalance<args::CliTypes>>()
        }
    }

    #[derive(Clone, Debug)]
    pub struct QueryBonds(pub args::QueryBonds<args::CliTypes>);

    impl SubCmd for QueryBonds {
        const CMD: &'static str = "bonds";

        fn parse(matches: &ArgMatches) -> Option<Self> {
            matches
                .subcommand_matches(Self::CMD)
                .map(|matches| QueryBonds(args::QueryBonds::parse(matches)))
        }

        fn def() -> App {
            App::new(Self::CMD)
                .about("Query PoS bond(s).")
                .add_args::<args::QueryBonds<args::CliTypes>>()
        }
    }

    #[derive(Clone, Debug)]
    pub struct QueryBondedStake(pub args::QueryBondedStake<args::CliTypes>);

    impl SubCmd for QueryBondedStake {
        const CMD: &'static str = "bonded-stake";

        fn parse(matches: &ArgMatches) -> Option<Self> {
            matches.subcommand_matches(Self::CMD).map(|matches| {
                QueryBondedStake(args::QueryBondedStake::parse(matches))
            })
        }

        fn def() -> App {
            App::new(Self::CMD)
                .about("Query PoS bonded stake.")
                .add_args::<args::QueryBondedStake<args::CliTypes>>()
        }
    }

    #[derive(Clone, Debug)]
    pub struct SignTx(pub args::SignTx<args::CliTypes>);

    impl SubCmd for SignTx {
        const CMD: &'static str = "sign-tx";

        fn parse(matches: &ArgMatches) -> Option<Self> {
            matches
                .subcommand_matches(Self::CMD)
                .map(|matches| SignTx(args::SignTx::parse(matches)))
        }

        fn def() -> App {
            App::new(Self::CMD)
                .about("Query PoS bonded stake.")
                .add_args::<args::SignTx<args::CliTypes>>()
        }
    }

    #[derive(Clone, Debug)]
    pub struct QueryValidatorState(
        pub args::QueryValidatorState<args::CliTypes>,
    );

    impl SubCmd for QueryValidatorState {
        const CMD: &'static str = "validator-state";

        fn parse(matches: &ArgMatches) -> Option<Self> {
            matches.subcommand_matches(Self::CMD).map(|matches| {
                QueryValidatorState(args::QueryValidatorState::parse(matches))
            })
        }

        fn def() -> App {
            App::new(Self::CMD)
                .about("Query the state of a PoS validator.")
                .add_args::<args::QueryValidatorState<args::CliTypes>>()
        }
    }

    #[derive(Clone, Debug)]
    pub struct QueryTransfers(pub args::QueryTransfers<args::CliTypes>);

    impl SubCmd for QueryTransfers {
        const CMD: &'static str = "show-transfers";

        fn parse(matches: &ArgMatches) -> Option<Self> {
            matches.subcommand_matches(Self::CMD).map(|matches| {
                QueryTransfers(args::QueryTransfers::parse(matches))
            })
        }

        fn def() -> App {
            App::new(Self::CMD)
                .about("Query the accepted transfers to date.")
                .add_args::<args::QueryTransfers<args::CliTypes>>()
        }
    }

    #[derive(Clone, Debug)]
    pub struct QueryCommissionRate(
        pub args::QueryCommissionRate<args::CliTypes>,
    );

    impl SubCmd for QueryCommissionRate {
        const CMD: &'static str = "commission-rate";

        fn parse(matches: &ArgMatches) -> Option<Self> {
            matches.subcommand_matches(Self::CMD).map(|matches| {
                QueryCommissionRate(args::QueryCommissionRate::parse(matches))
            })
        }

        fn def() -> App {
            App::new(Self::CMD)
                .about("Query a validator's commission rate.")
                .add_args::<args::QueryCommissionRate<args::CliTypes>>()
        }
    }

    #[derive(Clone, Debug)]
    pub struct QuerySlashes(pub args::QuerySlashes<args::CliTypes>);

    impl SubCmd for QuerySlashes {
        const CMD: &'static str = "slashes";

        fn parse(matches: &ArgMatches) -> Option<Self>
        where
            Self: Sized,
        {
            matches
                .subcommand_matches(Self::CMD)
                .map(|matches| QuerySlashes(args::QuerySlashes::parse(matches)))
        }

        fn def() -> App {
            App::new(Self::CMD)
                .about("Query PoS applied slashes.")
                .add_args::<args::QuerySlashes<args::CliTypes>>()
        }
    }

    #[derive(Clone, Debug)]
    pub struct QueryDelegations(pub args::QueryDelegations<args::CliTypes>);

    impl SubCmd for QueryDelegations {
        const CMD: &'static str = "delegations";

        fn parse(matches: &ArgMatches) -> Option<Self>
        where
            Self: Sized,
        {
            matches.subcommand_matches(Self::CMD).map(|matches| {
                QueryDelegations(args::QueryDelegations::parse(matches))
            })
        }

        fn def() -> App {
            App::new(Self::CMD)
                .about("Find PoS delegations from the given owner address.")
                .add_args::<args::QueryDelegations<args::CliTypes>>()
        }
    }

    #[derive(Clone, Debug)]
    pub struct QueryFindValidator(pub args::QueryFindValidator<args::CliTypes>);

    impl SubCmd for QueryFindValidator {
        const CMD: &'static str = "find-validator";

        fn parse(matches: &ArgMatches) -> Option<Self>
        where
            Self: Sized,
        {
            matches.subcommand_matches(Self::CMD).map(|matches| {
                QueryFindValidator(args::QueryFindValidator::parse(matches))
            })
        }

        fn def() -> App {
            App::new(Self::CMD)
                .about("Find a PoS validator by its Tendermint address.")
                .add_args::<args::QueryFindValidator<args::CliTypes>>()
        }
    }

    #[derive(Clone, Debug)]
    pub struct QueryRawBytes(pub args::QueryRawBytes<args::CliTypes>);

    impl SubCmd for QueryRawBytes {
        const CMD: &'static str = "query-bytes";

        fn parse(matches: &ArgMatches) -> Option<Self> {
            matches.subcommand_matches(Self::CMD).map(|matches| {
                QueryRawBytes(args::QueryRawBytes::parse(matches))
            })
        }

        fn def() -> App {
            App::new(Self::CMD)
                .about("Query the raw bytes of a given storage key")
                .add_args::<args::QueryRawBytes<args::CliTypes>>()
        }
    }

    #[derive(Clone, Debug)]
    pub struct TxInitProposal(pub args::InitProposal<args::CliTypes>);

    impl SubCmd for TxInitProposal {
        const CMD: &'static str = "init-proposal";

        fn parse(matches: &ArgMatches) -> Option<Self>
        where
            Self: Sized,
        {
            matches.subcommand_matches(Self::CMD).map(|matches| {
                TxInitProposal(args::InitProposal::parse(matches))
            })
        }

        fn def() -> App {
            App::new(Self::CMD)
                .about("Create a new proposal.")
                .add_args::<args::InitProposal<args::CliTypes>>()
        }
    }

    #[derive(Clone, Debug)]
    pub struct TxUpdateStewardCommission(
        pub args::UpdateStewardCommission<args::CliTypes>,
    );

    impl SubCmd for TxUpdateStewardCommission {
        const CMD: &'static str = "update-steward-rewards";

        fn parse(matches: &ArgMatches) -> Option<Self>
        where
            Self: Sized,
        {
            matches.subcommand_matches(Self::CMD).map(|matches| {
                TxUpdateStewardCommission(args::UpdateStewardCommission::parse(
                    matches,
                ))
            })
        }

        fn def() -> App {
            App::new(Self::CMD)
                .about("Update how steward commissions are split.")
                .add_args::<args::UpdateStewardCommission<args::CliTypes>>()
        }
    }

    #[derive(Clone, Debug)]
    pub struct TxResignSteward(pub args::ResignSteward<args::CliTypes>);

    impl SubCmd for TxResignSteward {
        const CMD: &'static str = "resign-steward";

        fn parse(matches: &ArgMatches) -> Option<Self>
        where
            Self: Sized,
        {
            matches.subcommand_matches(Self::CMD).map(|matches| {
                TxResignSteward(args::ResignSteward::parse(matches))
            })
        }

        fn def() -> App {
            App::new(Self::CMD)
                .about("Craft a transaction to resign as a steward.")
                .add_args::<args::ResignSteward<args::CliTypes>>()
        }
    }

    #[derive(Clone, Debug)]
    pub struct TxCommissionRateChange(
        pub args::CommissionRateChange<args::CliTypes>,
    );

    impl SubCmd for TxCommissionRateChange {
        const CMD: &'static str = "change-commission-rate";

        fn parse(matches: &ArgMatches) -> Option<Self>
        where
            Self: Sized,
        {
            matches.subcommand_matches(Self::CMD).map(|matches| {
                TxCommissionRateChange(args::CommissionRateChange::parse(
                    matches,
                ))
            })
        }

        fn def() -> App {
            App::new(Self::CMD)
                .about("Change commission raate.")
                .add_args::<args::CommissionRateChange<args::CliTypes>>()
        }
    }

    #[derive(Clone, Debug)]
    pub struct TxVoteProposal(pub args::VoteProposal<args::CliTypes>);

    impl SubCmd for TxVoteProposal {
        const CMD: &'static str = "vote-proposal";

        fn parse(matches: &ArgMatches) -> Option<Self>
        where
            Self: Sized,
        {
            matches.subcommand_matches(Self::CMD).map(|matches| {
                TxVoteProposal(args::VoteProposal::parse(matches))
            })
        }

        fn def() -> App {
            App::new(Self::CMD)
                .about("Vote a proposal.")
                .add_args::<args::VoteProposal<args::CliTypes>>()
        }
    }

    #[derive(Clone, Debug)]
    pub struct TxRevealPk(pub args::RevealPk<args::CliTypes>);

    impl SubCmd for TxRevealPk {
        const CMD: &'static str = "reveal-pk";

        fn parse(matches: &ArgMatches) -> Option<Self>
        where
            Self: Sized,
        {
            matches
                .subcommand_matches(Self::CMD)
                .map(|matches| TxRevealPk(args::RevealPk::parse(matches)))
        }

        fn def() -> App {
            App::new(Self::CMD)
                .about(
                    "Submit a tx to reveal the public key an implicit \
                     account. Typically, you don't have to do this manually \
                     and the client will detect when a tx to reveal PK is \
                     needed and submit it automatically. This will write the \
                     PK into the account's storage so that it can be used for \
                     signature verification on transactions authorized by \
                     this account.",
                )
                .add_args::<args::RevealPk<args::CliTypes>>()
        }
    }

    #[derive(Clone, Debug)]
    pub struct EpochSleep(pub args::Query<args::CliTypes>);

    impl SubCmd for EpochSleep {
        const CMD: &'static str = "epoch-sleep";

        fn parse(matches: &ArgMatches) -> Option<Self> {
            matches
                .subcommand_matches(Self::CMD)
                .map(|matches| Self(args::Query::parse(matches)))
        }

        fn def() -> App {
            App::new(Self::CMD)
                .about(
                    "Query for the current epoch, then sleep until the next \
                     epoch.",
                )
                .add_args::<args::Query<args::CliTypes>>()
        }
    }

    #[derive(Clone, Debug)]
    pub enum Utils {
        JoinNetwork(JoinNetwork),
        FetchWasms(FetchWasms),
        InitNetwork(InitNetwork),
        InitGenesisValidator(InitGenesisValidator),
        PkToTmAddress(PkToTmAddress),
        DefaultBaseDir(DefaultBaseDir),
        EpochSleep(EpochSleep),
    }

    impl SubCmd for Utils {
        const CMD: &'static str = "utils";

        fn parse(matches: &ArgMatches) -> Option<Self> {
            matches.subcommand_matches(Self::CMD).and_then(|matches| {
                let join_network =
                    SubCmd::parse(matches).map(Self::JoinNetwork);
                let fetch_wasms = SubCmd::parse(matches).map(Self::FetchWasms);
                let init_network =
                    SubCmd::parse(matches).map(Self::InitNetwork);
                let init_genesis =
                    SubCmd::parse(matches).map(Self::InitGenesisValidator);
                let pk_to_tm_address =
                    SubCmd::parse(matches).map(Self::PkToTmAddress);
                let default_base_dir =
                    SubCmd::parse(matches).map(Self::DefaultBaseDir);
                let epoch_sleep = SubCmd::parse(matches).map(Self::EpochSleep);
                join_network
                    .or(fetch_wasms)
                    .or(init_network)
                    .or(init_genesis)
                    .or(pk_to_tm_address)
                    .or(default_base_dir)
                    .or(epoch_sleep)
            })
        }

        fn def() -> App {
            App::new(Self::CMD)
                .about("Utilities.")
                .subcommand(JoinNetwork::def())
                .subcommand(FetchWasms::def())
                .subcommand(InitNetwork::def())
                .subcommand(InitGenesisValidator::def())
                .subcommand(PkToTmAddress::def())
                .subcommand(DefaultBaseDir::def())
                .subcommand(EpochSleep::def())
                .subcommand_required(true)
                .arg_required_else_help(true)
        }
    }

    #[derive(Clone, Debug)]
    pub struct JoinNetwork(pub args::JoinNetwork);

    impl SubCmd for JoinNetwork {
        const CMD: &'static str = "join-network";

        fn parse(matches: &ArgMatches) -> Option<Self> {
            matches
                .subcommand_matches(Self::CMD)
                .map(|matches| Self(args::JoinNetwork::parse(matches)))
        }

        fn def() -> App {
            App::new(Self::CMD)
                .about("Configure Namada to join an existing network.")
                .add_args::<args::JoinNetwork>()
        }
    }

    #[derive(Clone, Debug)]
    pub struct FetchWasms(pub args::FetchWasms);

    impl SubCmd for FetchWasms {
        const CMD: &'static str = "fetch-wasms";

        fn parse(matches: &ArgMatches) -> Option<Self> {
            matches
                .subcommand_matches(Self::CMD)
                .map(|matches| Self(args::FetchWasms::parse(matches)))
        }

        fn def() -> App {
            App::new(Self::CMD)
                .about("Ensure pre-built wasms are present")
                .add_args::<args::FetchWasms>()
        }
    }

    #[derive(Clone, Debug)]
    pub struct InitNetwork(pub args::InitNetwork);

    impl SubCmd for InitNetwork {
        const CMD: &'static str = "init-network";

        fn parse(matches: &ArgMatches) -> Option<Self> {
            matches
                .subcommand_matches(Self::CMD)
                .map(|matches| Self(args::InitNetwork::parse(matches)))
        }

        fn def() -> App {
            App::new(Self::CMD)
                .about("Initialize a new test network.")
                .add_args::<args::InitNetwork>()
        }
    }

    #[derive(Clone, Debug)]
    pub struct InitGenesisValidator(pub args::InitGenesisValidator);

    impl SubCmd for InitGenesisValidator {
        const CMD: &'static str = "init-genesis-validator";

        fn parse(matches: &ArgMatches) -> Option<Self> {
            matches
                .subcommand_matches(Self::CMD)
                .map(|matches| Self(args::InitGenesisValidator::parse(matches)))
        }

        fn def() -> App {
            App::new(Self::CMD)
                .about(
                    "Initialize genesis validator's address, consensus key \
                     and validator account key and use it in the ledger's \
                     node.",
                )
                .add_args::<args::InitGenesisValidator>()
        }
    }

    /// Used as sub-commands (`SubCmd` instance) in `namadar` binary.
    #[derive(Clone, Debug)]
    pub enum EthBridgePool {
        /// The [`super::Context`] provides access to the wallet and the
        /// config. It will generate a new wallet and config, if they
        /// don't exist.
        WithContext(EthBridgePoolWithCtx),
        /// Utils don't have [`super::Context`], only the global arguments.
        WithoutContext(EthBridgePoolWithoutCtx),
    }

    /// Ethereum Bridge pool commands requiring [`super::Context`].
    #[derive(Clone, Debug)]
    pub enum EthBridgePoolWithCtx {
        /// Get a recommendation on a batch of transfers
        /// to relay.
        RecommendBatch(RecommendBatch),
    }

    /// Ethereum Bridge pool commands not requiring [`super::Context`].
    #[derive(Clone, Debug)]
    pub enum EthBridgePoolWithoutCtx {
        /// Construct a proof that a set of transfers is in the pool.
        /// This can be used to relay transfers across the
        /// bridge to Ethereum.
        ConstructProof(ConstructProof),
        /// Construct and relay a Bridge pool proof to
        /// Ethereum directly.
        RelayProof(RelayProof),
        /// Query the contents of the pool.
        QueryPool(QueryEthBridgePool),
        /// Query to provable contents of the pool.
        QuerySigned(QuerySignedBridgePool),
        /// Check the confirmation status of `TransferToEthereum`
        /// events.
        QueryRelays(QueryRelayProgress),
    }

    impl Cmd for EthBridgePool {
        fn add_sub(app: App) -> App {
            app.subcommand(RecommendBatch::def().display_order(1))
                .subcommand(ConstructProof::def().display_order(1))
                .subcommand(RelayProof::def().display_order(1))
                .subcommand(QueryEthBridgePool::def().display_order(1))
                .subcommand(QuerySignedBridgePool::def().display_order(1))
                .subcommand(QueryRelayProgress::def().display_order(1))
        }

        fn parse(matches: &ArgMatches) -> Option<Self> {
            use EthBridgePoolWithCtx::*;
            use EthBridgePoolWithoutCtx::*;

            let recommend = Self::parse_with_ctx(matches, RecommendBatch);
            let construct_proof =
                Self::parse_without_ctx(matches, ConstructProof);
            let relay_proof = Self::parse_without_ctx(matches, RelayProof);
            let query_pool = Self::parse_without_ctx(matches, QueryPool);
            let query_signed = Self::parse_without_ctx(matches, QuerySigned);
            let query_relays = Self::parse_without_ctx(matches, QueryRelays);

            construct_proof
                .or(recommend)
                .or(relay_proof)
                .or(query_pool)
                .or(query_signed)
                .or(query_relays)
        }
    }

    impl EthBridgePool {
        /// A helper method to parse sub cmds with context
        fn parse_with_ctx<T: SubCmd>(
            matches: &ArgMatches,
            sub_to_self: impl Fn(T) -> EthBridgePoolWithCtx,
        ) -> Option<Self> {
            T::parse(matches).map(|sub| Self::WithContext(sub_to_self(sub)))
        }

        /// A helper method to parse sub cmds without context
        fn parse_without_ctx<T: SubCmd>(
            matches: &ArgMatches,
            sub_to_self: impl Fn(T) -> EthBridgePoolWithoutCtx,
        ) -> Option<Self> {
            T::parse(matches).map(|sub| Self::WithoutContext(sub_to_self(sub)))
        }
    }

    impl SubCmd for EthBridgePool {
        const CMD: &'static str = "ethereum-bridge-pool";

        fn parse(matches: &ArgMatches) -> Option<Self> {
            matches.subcommand_matches(Self::CMD).and_then(Cmd::parse)
        }

        fn def() -> App {
            App::new(Self::CMD)
                .about(
                    "Functionality for interacting with the Ethereum bridge \
                     pool. This pool holds transfers waiting to be relayed to \
                     Ethereum.",
                )
                .subcommand_required(true)
                .subcommand(ConstructProof::def().display_order(1))
                .subcommand(RecommendBatch::def().display_order(1))
                .subcommand(RelayProof::def().display_order(1))
                .subcommand(QueryEthBridgePool::def().display_order(1))
                .subcommand(QuerySignedBridgePool::def().display_order(1))
                .subcommand(QueryRelayProgress::def().display_order(1))
        }
    }

    #[derive(Clone, Debug)]
    pub struct AddToEthBridgePool(pub args::EthereumBridgePool<args::CliTypes>);

    impl SubCmd for AddToEthBridgePool {
        const CMD: &'static str = "add-erc20-transfer";

        fn parse(matches: &ArgMatches) -> Option<Self> {
            matches
                .subcommand_matches(Self::CMD)
                .map(|matches| Self(args::EthereumBridgePool::parse(matches)))
        }

        fn def() -> App {
            App::new(Self::CMD)
                .about("Add a new transfer to the Ethereum Bridge pool.")
                .arg_required_else_help(true)
                .add_args::<args::EthereumBridgePool<args::CliTypes>>()
        }
    }

    #[derive(Clone, Debug)]
    pub struct ConstructProof(pub args::BridgePoolProof<args::CliTypes>);

    impl SubCmd for ConstructProof {
        const CMD: &'static str = "construct-proof";

        fn parse(matches: &ArgMatches) -> Option<Self> {
            matches
                .subcommand_matches(Self::CMD)
                .map(|matches| Self(args::BridgePoolProof::parse(matches)))
        }

        fn def() -> App {
            App::new(Self::CMD)
                .about(
                    "Construct a merkle proof that the given transfers are in \
                     the pool.",
                )
                .arg_required_else_help(true)
                .add_args::<args::BridgePoolProof<args::CliTypes>>()
        }
    }

    #[derive(Clone, Debug)]
    pub struct RelayProof(pub args::RelayBridgePoolProof<args::CliTypes>);

    impl SubCmd for RelayProof {
        const CMD: &'static str = "relay-proof";

        fn parse(matches: &ArgMatches) -> Option<Self> {
            matches
                .subcommand_matches(Self::CMD)
                .map(|matches| Self(args::RelayBridgePoolProof::parse(matches)))
        }

        fn def() -> App {
            App::new(Self::CMD)
                .about(
                    "Construct a merkle proof that the given transfers are in \
                     the pool and relay it to Ethereum.",
                )
                .arg_required_else_help(true)
                .add_args::<args::RelayBridgePoolProof<args::CliTypes>>()
        }
    }

    #[derive(Clone, Debug)]
    pub struct RecommendBatch(pub args::RecommendBatch<args::CliTypes>);

    impl SubCmd for RecommendBatch {
        const CMD: &'static str = "recommend-batch";

        fn parse(matches: &ArgMatches) -> Option<Self> {
            matches
                .subcommand_matches(Self::CMD)
                .map(|matches| Self(args::RecommendBatch::parse(matches)))
        }

        fn def() -> App {
            App::new(Self::CMD)
                .about(
                    "Get a recommended batch of transfers from the bridge \
                     pool to relay to Ethereum.",
                )
                .arg_required_else_help(true)
                .add_args::<args::RecommendBatch<args::CliTypes>>()
        }
    }

    #[derive(Clone, Debug)]
    pub struct QueryEthBridgePool(pub args::Query<args::CliTypes>);

    impl SubCmd for QueryEthBridgePool {
        const CMD: &'static str = "query";

        fn parse(matches: &ArgMatches) -> Option<Self> {
            matches
                .subcommand_matches(Self::CMD)
                .map(|matches| Self(args::Query::parse(matches)))
        }

        fn def() -> App {
            App::new(Self::CMD)
                .about("Get the contents of the Ethereum Bridge pool.")
                .add_args::<args::Query<args::CliTypes>>()
        }
    }

    #[derive(Clone, Debug)]
    pub struct QuerySignedBridgePool(pub args::Query<args::CliTypes>);

    impl SubCmd for QuerySignedBridgePool {
        const CMD: &'static str = "query-signed";

        fn parse(matches: &ArgMatches) -> Option<Self> {
            matches
                .subcommand_matches(Self::CMD)
                .map(|matches| Self(args::Query::parse(matches)))
        }

        fn def() -> App {
            App::new(Self::CMD)
                .about(
                    "Get the contents of the Ethereum Bridge pool with a \
                     signed Merkle root.",
                )
                .add_args::<args::Query<args::CliTypes>>()
        }
    }

    #[derive(Clone, Debug)]
    pub struct QueryRelayProgress(pub args::Query<args::CliTypes>);

    impl SubCmd for QueryRelayProgress {
        const CMD: &'static str = "query-relayed";

        fn parse(matches: &ArgMatches) -> Option<Self> {
            matches
                .subcommand_matches(Self::CMD)
                .map(|matches| Self(args::Query::parse(matches)))
        }

        fn def() -> App {
            App::new(Self::CMD)
                .about("Get the confirmation status of transfers to Ethereum.")
                .add_args::<args::Query<args::CliTypes>>()
        }
    }

    /// Used as sub-commands (`SubCmd` instance) in `namadar` binary.
    #[derive(Clone, Debug)]
    pub enum ValidatorSet {
        /// Query an Ethereum ABI encoding of the consensus validator
        /// set in Namada, at the given epoch, or the latest
        /// one, if none is provided.
        ConsensusValidatorSet(ConsensusValidatorSet),
        /// Query an Ethereum ABI encoding of a proof of the consensus
        /// validator set in Namada, at the given epoch, or the next
        /// one, if none is provided.
        ValidatorSetProof(ValidatorSetProof),
        /// Relay a validator set update to Namada's Ethereum bridge
        /// smart contracts.
        ValidatorSetUpdateRelay(ValidatorSetUpdateRelay),
    }

    impl SubCmd for ValidatorSet {
        const CMD: &'static str = "validator-set";

        fn parse(matches: &ArgMatches) -> Option<Self> {
            matches.subcommand_matches(Self::CMD).and_then(|matches| {
                let consensus_validator_set =
                    ConsensusValidatorSet::parse(matches)
                        .map(Self::ConsensusValidatorSet);
                let validator_set_proof = ValidatorSetProof::parse(matches)
                    .map(Self::ValidatorSetProof);
                let relay = ValidatorSetUpdateRelay::parse(matches)
                    .map(Self::ValidatorSetUpdateRelay);
                consensus_validator_set.or(validator_set_proof).or(relay)
            })
        }

        fn def() -> App {
            App::new(Self::CMD)
                .about(
                    "Validator set queries, that return data in a format to \
                     be consumed by the Namada Ethereum bridge smart \
                     contracts.",
                )
                .subcommand_required(true)
                .subcommand(ConsensusValidatorSet::def().display_order(1))
                .subcommand(ValidatorSetProof::def().display_order(1))
                .subcommand(ValidatorSetUpdateRelay::def().display_order(1))
        }
    }

    #[derive(Clone, Debug)]
    pub struct ConsensusValidatorSet(
        pub args::ConsensusValidatorSet<args::CliTypes>,
    );

    impl SubCmd for ConsensusValidatorSet {
        const CMD: &'static str = "consensus";

        fn parse(matches: &ArgMatches) -> Option<Self> {
            matches.subcommand_matches(Self::CMD).map(|matches| {
                Self(args::ConsensusValidatorSet::parse(matches))
            })
        }

        fn def() -> App {
            App::new(Self::CMD)
                .about(
                    "Query an Ethereum ABI encoding of the consensus \
                     validator set in Namada, at the requested epoch, or the \
                     current one, if no epoch is provided.",
                )
                .add_args::<args::ConsensusValidatorSet<args::CliTypes>>()
        }
    }

    #[derive(Clone, Debug)]
    pub struct ValidatorSetProof(pub args::ValidatorSetProof<args::CliTypes>);

    impl SubCmd for ValidatorSetProof {
        const CMD: &'static str = "proof";

        fn parse(matches: &ArgMatches) -> Option<Self> {
            matches
                .subcommand_matches(Self::CMD)
                .map(|matches| Self(args::ValidatorSetProof::parse(matches)))
        }

        fn def() -> App {
            App::new(Self::CMD)
                .about(
                    "Query an Ethereum ABI encoding of a proof of the \
                     consensus validator set in Namada, at the requested \
                     epoch, or the next one, if no epoch is provided.",
                )
                .add_args::<args::ValidatorSetProof<args::CliTypes>>()
        }
    }

    #[derive(Clone, Debug)]
    pub struct ValidatorSetUpdateRelay(
        pub args::ValidatorSetUpdateRelay<args::CliTypes>,
    );

    impl SubCmd for ValidatorSetUpdateRelay {
        const CMD: &'static str = "relay";

        fn parse(matches: &ArgMatches) -> Option<Self> {
            matches.subcommand_matches(Self::CMD).map(|matches| {
                Self(args::ValidatorSetUpdateRelay::parse(matches))
            })
        }

        fn def() -> App {
            App::new(Self::CMD)
                .about(
                    "Relay a validator set update to Namada's Ethereum bridge \
                     smart contracts.",
                )
                .add_args::<args::ValidatorSetUpdateRelay<args::CliTypes>>()
        }
    }

    #[derive(Clone, Debug)]
    pub struct PkToTmAddress(pub args::PkToTmAddress);

    impl SubCmd for PkToTmAddress {
        const CMD: &'static str = "pk-to-tm";

        fn parse(matches: &ArgMatches) -> Option<Self> {
            matches
                .subcommand_matches(Self::CMD)
                .map(|matches| Self(args::PkToTmAddress::parse(matches)))
        }

        fn def() -> App {
            App::new(Self::CMD)
                .about(
                    "Convert a validator's consensus public key to a \
                     Tendermint address.",
                )
                .add_args::<args::PkToTmAddress>()
        }
    }

    #[derive(Clone, Debug)]
    pub struct DefaultBaseDir(pub args::DefaultBaseDir);

    impl SubCmd for DefaultBaseDir {
        const CMD: &'static str = "default-base-dir";

        fn parse(matches: &ArgMatches) -> Option<Self> {
            matches
                .subcommand_matches(Self::CMD)
                .map(|matches| Self(args::DefaultBaseDir::parse(matches)))
        }

        fn def() -> App {
            App::new(Self::CMD)
                .about(
                    "Print the default base directory that would be used if \
                     --base-dir or NAMADA_BASE_DIR were not used to set the \
                     base directory.",
                )
                .add_args::<args::DefaultBaseDir>()
        }
    }
}

pub mod args {
    use std::collections::HashMap;
    use std::convert::TryFrom;
    use std::env;
    use std::net::SocketAddr;
    use std::path::PathBuf;
    use std::str::FromStr;

    use namada::ibc::core::ics24_host::identifier::{ChannelId, PortId};
    pub use namada::ledger::args::*;
    use namada::types::address::Address;
    use namada::types::chain::{ChainId, ChainIdPrefix};
    use namada::types::dec::Dec;
    use namada::types::ethereum_events::EthAddress;
    use namada::types::keccak::KeccakHash;
    use namada::types::key::*;
    use namada::types::masp::MaspValue;
    use namada::types::storage::{self, BlockHeight, Epoch};
    use namada::types::time::DateTimeUtc;
    use namada::types::token;
    use namada::types::token::NATIVE_MAX_DECIMAL_PLACES;
    use namada::types::transaction::GasLimit;

    use super::context::*;
    use super::utils::*;
    use super::{ArgGroup, ArgMatches};
    use crate::config::{self, Action, ActionAtHeight};
    use crate::facade::tendermint::Timeout;
    use crate::facade::tendermint_config::net::Address as TendermintAddress;

    pub const TX_BOND_WASM: &str = "tx_bond.wasm";
    pub const TX_BRIDGE_POOL_WASM: &str = "tx_bridge_pool.wasm";
    pub const TX_CHANGE_COMMISSION_WASM: &str =
        "tx_change_validator_commission.wasm";
    pub const TX_IBC_WASM: &str = "tx_ibc.wasm";
    pub const TX_INIT_ACCOUNT_WASM: &str = "tx_init_account.wasm";
    pub const TX_INIT_PROPOSAL: &str = "tx_init_proposal.wasm";
    pub const TX_INIT_VALIDATOR_WASM: &str = "tx_init_validator.wasm";
    pub const TX_REVEAL_PK: &str = "tx_reveal_pk.wasm";
    pub const TX_UPDATE_ACCOUNT_WASM: &str = "tx_update_account.wasm";
    pub const TX_TRANSFER_WASM: &str = "tx_transfer.wasm";
    pub const TX_UNBOND_WASM: &str = "tx_unbond.wasm";
    pub const TX_UNJAIL_VALIDATOR_WASM: &str = "tx_unjail_validator.wasm";
    pub const TX_UPDATE_VP_WASM: &str = "tx_update_vp.wasm";
    pub const TX_UPDATE_STEWARD_COMMISSION: &str =
        "tx_update_steward_commission.wasm";
    pub const TX_VOTE_PROPOSAL: &str = "tx_vote_proposal.wasm";
    pub const TX_WITHDRAW_WASM: &str = "tx_withdraw.wasm";
    pub const TX_RESIGN_STEWARD: &str = "tx_resign_steward.wasm";

    pub const VP_USER_WASM: &str = "vp_user.wasm";

    pub const ADDRESS: Arg<WalletAddress> = arg("address");
    pub const ALIAS_OPT: ArgOpt<String> = ALIAS.opt();
    pub const ALIAS: Arg<String> = arg("alias");
    pub const ALIAS_FORCE: ArgFlag = flag("alias-force");
    pub const ALLOW_DUPLICATE_IP: ArgFlag = flag("allow-duplicate-ip");
    pub const AMOUNT: Arg<token::DenominatedAmount> = arg("amount");
    pub const ARCHIVE_DIR: ArgOpt<PathBuf> = arg_opt("archive-dir");
    pub const BALANCE_OWNER: ArgOpt<WalletBalanceOwner> = arg_opt("owner");
    pub const BASE_DIR: ArgDefault<PathBuf> = arg_default(
        "base-dir",
        DefaultFn(|| match env::var("NAMADA_BASE_DIR") {
            Ok(dir) => PathBuf::from(dir),
            Err(_) => config::get_default_namada_folder(),
        }),
    );
    pub const BLOCK_HEIGHT: Arg<BlockHeight> = arg("block-height");
    pub const BLOCK_HEIGHT_OPT: ArgOpt<BlockHeight> = arg_opt("height");
    pub const BRIDGE_POOL_GAS_AMOUNT: ArgDefault<token::DenominatedAmount> =
        arg_default(
            "pool-gas-amount",
            DefaultFn(|| token::DenominatedAmount {
                amount: token::Amount::default(),
                denom: NATIVE_MAX_DECIMAL_PLACES.into(),
            }),
        );
    pub const BRIDGE_POOL_GAS_PAYER: ArgOpt<WalletAddress> =
        arg_opt("pool-gas-payer");
    pub const BRIDGE_POOL_GAS_TOKEN: ArgDefaultFromCtx<WalletAddress> =
        arg_default_from_ctx(
            "pool-gas-token",
            DefaultFn(|| "NAM".parse().unwrap()),
        );
    pub const BRIDGE_POOL_TARGET: Arg<EthAddress> = arg("target");
    pub const BROADCAST_ONLY: ArgFlag = flag("broadcast-only");
    pub const CHAIN_ID: Arg<ChainId> = arg("chain-id");
    pub const CHAIN_ID_OPT: ArgOpt<ChainId> = CHAIN_ID.opt();
    pub const CHAIN_ID_PREFIX: Arg<ChainIdPrefix> = arg("chain-prefix");
    pub const CHANNEL_ID: Arg<ChannelId> = arg("channel-id");
    pub const CODE_PATH: Arg<PathBuf> = arg("code-path");
    pub const CODE_PATH_OPT: ArgOpt<PathBuf> = CODE_PATH.opt();
    pub const COMMISSION_RATE: Arg<Dec> = arg("commission-rate");
    pub const CONSENSUS_TIMEOUT_COMMIT: ArgDefault<Timeout> = arg_default(
        "consensus-timeout-commit",
        DefaultFn(|| Timeout::from_str("1s").unwrap()),
    );
    pub const CONVERSION_TABLE: Arg<PathBuf> = arg("conversion-table");
    pub const DAEMON_MODE: ArgFlag = flag("daemon");
    pub const DAEMON_MODE_RETRY_DUR: ArgOpt<Duration> = arg_opt("retry-sleep");
    pub const DAEMON_MODE_SUCCESS_DUR: ArgOpt<Duration> =
        arg_opt("success-sleep");
    pub const DATA_PATH_OPT: ArgOpt<PathBuf> = arg_opt("data-path");
    pub const DATA_PATH: Arg<PathBuf> = arg("data-path");
    pub const DECRYPT: ArgFlag = flag("decrypt");
    pub const DISPOSABLE_SIGNING_KEY: ArgFlag = flag("disposable-gas-payer");
    pub const DONT_ARCHIVE: ArgFlag = flag("dont-archive");
    pub const DONT_PREFETCH_WASM: ArgFlag = flag("dont-prefetch-wasm");
    pub const DRY_RUN_TX: ArgFlag = flag("dry-run");
    pub const DRY_RUN_WRAPPER_TX: ArgFlag = flag("dry-run-wrapper");
    pub const DUMP_TX: ArgFlag = flag("dump-tx");
    pub const EPOCH: ArgOpt<Epoch> = arg_opt("epoch");
    pub const ERC20: Arg<EthAddress> = arg("erc20");
    pub const ETH_CONFIRMATIONS: Arg<u64> = arg("confirmations");
    pub const ETH_GAS: ArgOpt<u64> = arg_opt("eth-gas");
    pub const ETH_GAS_PRICE: ArgOpt<u64> = arg_opt("eth-gas-price");
    pub const ETH_ADDRESS: Arg<EthAddress> = arg("ethereum-address");
    pub const ETH_ADDRESS_OPT: ArgOpt<EthAddress> = ETH_ADDRESS.opt();
    pub const ETH_RPC_ENDPOINT: ArgDefault<String> = arg_default(
        "eth-rpc-endpoint",
        DefaultFn(|| "http://localhost:8545".into()),
    );
    pub const ETH_SYNC: ArgFlag = flag("sync");
    pub const EXPIRATION_OPT: ArgOpt<DateTimeUtc> = arg_opt("expiration");
<<<<<<< HEAD
    pub const FORCE: ArgFlag = flag("force");
    pub const GAS_PAYER: ArgOpt<WalletKeypair> = arg("gas-payer").opt();
    pub const GAS_AMOUNT: ArgDefault<token::DenominatedAmount> = arg_default(
        "gas-amount",
        DefaultFn(|| token::DenominatedAmount {
            amount: token::Amount::default(),
            denom: NATIVE_MAX_DECIMAL_PLACES.into(),
        }),
    );
    pub const GAS_LIMIT: ArgDefault<token::DenominatedAmount> = arg_default(
        "gas-limit",
        DefaultFn(|| token::DenominatedAmount {
            amount: token::Amount::default(),
            denom: NATIVE_MAX_DECIMAL_PLACES.into(),
        }),
    );
    pub const GAS_TOKEN: ArgDefaultFromCtx<WalletAddress> =
=======
    pub const FEE_UNSHIELD_SPENDING_KEY: ArgOpt<WalletTransferSource> =
        arg_opt("gas-spending-key");
    pub const FEE_AMOUNT_OPT: ArgOpt<token::DenominatedAmount> =
        arg_opt("gas-price");
    pub const FEE_PAYER_OPT: ArgOpt<WalletKeypair> = arg_opt("gas-payer");
    pub const FORCE: ArgFlag = flag("force");
    pub const GAS_LIMIT: ArgDefault<GasLimit> =
        arg_default("gas-limit", DefaultFn(|| GasLimit::from(20_000)));
    pub const FEE_TOKEN: ArgDefaultFromCtx<WalletAddress> =
>>>>>>> 9b67281e
        arg_default_from_ctx("gas-token", DefaultFn(|| "NAM".parse().unwrap()));
    pub const FEE_PAYER: Arg<WalletAddress> = arg("fee-payer");
    pub const FEE_AMOUNT: ArgDefault<token::DenominatedAmount> = arg_default(
        "fee-amount",
        DefaultFn(|| token::DenominatedAmount {
            amount: token::Amount::default(),
            denom: NATIVE_MAX_DECIMAL_PLACES.into(),
        }),
    );
    pub const GENESIS_PATH: Arg<PathBuf> = arg("genesis-path");
    pub const GENESIS_VALIDATOR: ArgOpt<String> =
        arg("genesis-validator").opt();
    pub const HALT_ACTION: ArgFlag = flag("halt");
    pub const HASH_LIST: Arg<String> = arg("hash-list");
    pub const HD_WALLET_DERIVATION_PATH: Arg<String> = arg("hd-path");
    pub const HD_WALLET_DERIVATION_PATH_OPT: ArgOpt<String> =
        HD_WALLET_DERIVATION_PATH.opt();
    pub const HISTORIC: ArgFlag = flag("historic");
    pub const IBC_TRANSFER_MEMO: ArgOpt<String> = arg_opt("memo");
    pub const LEDGER_ADDRESS_ABOUT: &str =
        "Address of a ledger node as \"{scheme}://{host}:{port}\". If the \
         scheme is not supplied, it is assumed to be TCP.";
    pub const LEDGER_ADDRESS_DEFAULT: ArgDefault<TendermintAddress> =
        LEDGER_ADDRESS.default(DefaultFn(|| {
            let raw = "127.0.0.1:26657";
            TendermintAddress::from_str(raw).unwrap()
        }));

    pub const LEDGER_ADDRESS: Arg<TendermintAddress> = arg("node");
    pub const LOCALHOST: ArgFlag = flag("localhost");
    pub const MASP_VALUE: Arg<MaspValue> = arg("value");
    pub const MAX_COMMISSION_RATE_CHANGE: Arg<Dec> =
        arg("max-commission-rate-change");
    pub const MAX_ETH_GAS: ArgOpt<u64> = arg_opt("max_eth-gas");
    pub const MODE: ArgOpt<String> = arg_opt("mode");
    pub const NET_ADDRESS: Arg<SocketAddr> = arg("net-address");
    pub const NAMADA_START_TIME: ArgOpt<DateTimeUtc> = arg_opt("time");
    pub const NO_CONVERSIONS: ArgFlag = flag("no-conversions");
    pub const NUT: ArgFlag = flag("nut");
    pub const OUT_FILE_PATH_OPT: ArgOpt<PathBuf> = arg_opt("out-file-path");
    pub const OUTPUT_FOLDER_PATH: ArgOpt<PathBuf> =
        arg_opt("output-folder-path");
    pub const OWNER: Arg<WalletAddress> = arg("owner");
    pub const OWNER_OPT: ArgOpt<WalletAddress> = OWNER.opt();
    pub const PIN: ArgFlag = flag("pin");
    pub const PORT_ID: ArgDefault<PortId> = arg_default(
        "port-id",
        DefaultFn(|| PortId::from_str("transfer").unwrap()),
    );
    pub const PROPOSAL_ETH: ArgFlag = flag("eth");
    pub const PROPOSAL_PGF_STEWARD: ArgFlag = flag("pgf-stewards");
    pub const PROPOSAL_PGF_FUNDING: ArgFlag = flag("pgf-funding");
    pub const PROPOSAL_OFFLINE: ArgFlag = flag("offline");
    pub const PROTOCOL_KEY: ArgOpt<WalletPublicKey> = arg_opt("protocol-key");
    pub const PRE_GENESIS_PATH: ArgOpt<PathBuf> = arg_opt("pre-genesis-path");
    pub const PUBLIC_KEY: Arg<WalletPublicKey> = arg("public-key");
    pub const PUBLIC_KEYS: ArgMulti<WalletPublicKey> = arg_multi("public-keys");
    pub const PROPOSAL_ID: Arg<u64> = arg("proposal-id");
    pub const PROPOSAL_ID_OPT: ArgOpt<u64> = arg_opt("proposal-id");
    pub const PROPOSAL_VOTE_PGF_OPT: ArgOpt<String> = arg_opt("pgf");
    pub const PROPOSAL_VOTE_ETH_OPT: ArgOpt<String> = arg_opt("eth");
    pub const PROPOSAL_VOTE: Arg<String> = arg("vote");
    pub const RAW_ADDRESS: Arg<Address> = arg("address");
    pub const RAW_ADDRESS_OPT: ArgOpt<Address> = RAW_ADDRESS.opt();
    pub const RAW_PUBLIC_KEY: Arg<common::PublicKey> = arg("public-key");
    pub const RAW_PUBLIC_KEY_OPT: ArgOpt<common::PublicKey> =
        arg_opt("public-key");
    pub const RECEIVER: Arg<String> = arg("receiver");
    pub const RELAYER: Arg<Address> = arg("relayer");
    pub const SAFE_MODE: ArgFlag = flag("safe-mode");
    pub const SCHEME: ArgDefault<SchemeType> =
        arg_default("scheme", DefaultFn(|| SchemeType::Ed25519));
    pub const SIGNING_KEYS: ArgMulti<WalletKeypair> = arg_multi("signing-keys");
    pub const SIGNATURES: ArgMulti<PathBuf> = arg_multi("signatures");
    pub const SOURCE: Arg<WalletAddress> = arg("source");
    pub const SOURCE_OPT: ArgOpt<WalletAddress> = SOURCE.opt();
    pub const STEWARD: Arg<WalletAddress> = arg("steward");
    pub const STORAGE_KEY: Arg<storage::Key> = arg("storage-key");
    pub const SUSPEND_ACTION: ArgFlag = flag("suspend");
    pub const TIMEOUT_HEIGHT: ArgOpt<u64> = arg_opt("timeout-height");
    pub const TIMEOUT_SEC_OFFSET: ArgOpt<u64> = arg_opt("timeout-sec-offset");
    pub const TM_ADDRESS: Arg<String> = arg("tm-address");
    pub const TOKEN_OPT: ArgOpt<WalletAddress> = TOKEN.opt();
    pub const TOKEN: Arg<WalletAddress> = arg("token");
    pub const TRANSFER_SOURCE: Arg<WalletTransferSource> = arg("source");
    pub const TRANSFER_TARGET: Arg<WalletTransferTarget> = arg("target");
    pub const TX_HASH: Arg<String> = arg("tx-hash");
    pub const THRESOLD: ArgOpt<u8> = arg_opt("threshold");
    pub const UNSAFE_DONT_ENCRYPT: ArgFlag = flag("unsafe-dont-encrypt");
    pub const UNSAFE_SHOW_SECRET: ArgFlag = flag("unsafe-show-secret");
    pub const VALIDATOR: Arg<WalletAddress> = arg("validator");
    pub const VALIDATOR_OPT: ArgOpt<WalletAddress> = VALIDATOR.opt();
    pub const VALIDATOR_ACCOUNT_KEY: ArgOpt<WalletPublicKey> =
        arg_opt("account-key");
    pub const VALIDATOR_ACCOUNT_KEYS: ArgMulti<WalletPublicKey> =
        arg_multi("account-keys");
    pub const VALIDATOR_CONSENSUS_KEY: ArgOpt<WalletKeypair> =
        arg_opt("consensus-key");
    pub const VALIDATOR_CODE_PATH: ArgOpt<PathBuf> =
        arg_opt("validator-code-path");
    pub const VALIDATOR_ETH_COLD_KEY: ArgOpt<WalletKeypair> =
        arg_opt("eth-cold-key");
    pub const VALIDATOR_ETH_HOT_KEY: ArgOpt<WalletKeypair> =
        arg_opt("eth-hot-key");
    pub const VALUE: ArgOpt<String> = arg_opt("value");
    pub const VERIFICATION_KEY: ArgOpt<WalletPublicKey> =
        arg_opt("verification-key");
    pub const VIEWING_KEY: Arg<WalletViewingKey> = arg("key");
    pub const WALLET_ALIAS_FORCE: ArgFlag = flag("wallet-alias-force");
    pub const WASM_CHECKSUMS_PATH: Arg<PathBuf> = arg("wasm-checksums-path");
    pub const WASM_DIR: ArgOpt<PathBuf> = arg_opt("wasm-dir");
    pub const TX_PATH: Arg<PathBuf> = arg("tx-path");
    pub const TX_PATH_OPT: ArgOpt<PathBuf> = TX_PATH.opt();

    /// Global command arguments
    #[derive(Clone, Debug)]
    pub struct Global {
        pub chain_id: Option<ChainId>,
        pub base_dir: PathBuf,
        pub wasm_dir: Option<PathBuf>,
    }

    impl Global {
        /// Parse global arguments
        pub fn parse(matches: &ArgMatches) -> Self {
            let chain_id = CHAIN_ID_OPT.parse(matches);
            let base_dir = BASE_DIR.parse(matches);
            let wasm_dir = WASM_DIR.parse(matches);
            Global {
                chain_id,
                base_dir,
                wasm_dir,
            }
        }

        /// Add global args definition. Should be added to every top-level
        /// command.
        pub fn def(app: App) -> App {
            app.arg(CHAIN_ID_OPT.def().help("The chain ID."))
                .arg(BASE_DIR.def().help(
                    "The base directory is where the nodes, client and wallet \
                     configuration and state is stored. This value can also \
                     be set via `NAMADA_BASE_DIR` environment variable, but \
                     the argument takes precedence, if specified. Defaults to \
                     `$XDG_DATA_HOME/namada` (`$HOME/.local/share/namada` \
                     where `XDG_DATA_HOME` is unset) on \
                     Unix,`$HOME/Library/Application Support/Namada` on \
                     Mac,and `%AppData%\\Namada` on Windows.",
                ))
                .arg(WASM_DIR.def().help(
                    "Directory with built WASM validity predicates, \
                     transactions. This value can also be set via \
                     `NAMADA_WASM_DIR` environment variable, but the argument \
                     takes precedence, if specified.",
                ))
        }
    }

    #[derive(Clone, Debug)]
    pub struct LedgerRun {
        pub start_time: Option<DateTimeUtc>,
    }

    impl Args for LedgerRun {
        fn parse(matches: &ArgMatches) -> Self {
            let start_time = NAMADA_START_TIME.parse(matches);
            Self { start_time }
        }

        fn def(app: App) -> App {
            app.arg(NAMADA_START_TIME.def().help(
                "The start time of the ledger. Accepts a relaxed form of \
                 RFC3339. A space or a 'T' are accepted as the separator \
                 between the date and time components. Additional spaces are \
                 allowed between each component.\nAll of these examples are \
                 equivalent:\n2023-01-20T12:12:12Z\n2023-01-20 \
                 12:12:12Z\n2023-  01-20T12:  12:12Z",
            ))
        }
    }

    #[derive(Clone, Debug)]
    pub struct LedgerRunUntil {
        pub time: Option<DateTimeUtc>,
        pub action_at_height: ActionAtHeight,
    }

    impl Args for LedgerRunUntil {
        fn parse(matches: &ArgMatches) -> Self {
            Self {
                time: NAMADA_START_TIME.parse(matches),
                action_at_height: ActionAtHeight {
                    height: BLOCK_HEIGHT.parse(matches),
                    action: if HALT_ACTION.parse(matches) {
                        Action::Halt
                    } else {
                        Action::Suspend
                    },
                },
            }
        }

        fn def(app: App) -> App {
            app.arg(
                NAMADA_START_TIME
                    .def()
                    .help("The start time of the ledger."),
            )
            .arg(BLOCK_HEIGHT.def().help("The block height to run until."))
            .arg(HALT_ACTION.def().help("Halt at the given block height"))
            .arg(
                SUSPEND_ACTION
                    .def()
                    .help("Suspend consensus at the given block height"),
            )
            .group(
                ArgGroup::new("find_flags")
                    .args([HALT_ACTION.name, SUSPEND_ACTION.name])
                    .required(true),
            )
        }
    }

    #[derive(Clone, Debug)]
    pub struct LedgerDumpDb {
        // TODO: allow to specify height
        pub block_height: Option<BlockHeight>,
        pub out_file_path: PathBuf,
        pub historic: bool,
    }

    impl Args for LedgerDumpDb {
        fn parse(matches: &ArgMatches) -> Self {
            let block_height = BLOCK_HEIGHT_OPT.parse(matches);
            let out_file_path = OUT_FILE_PATH_OPT
                .parse(matches)
                .unwrap_or_else(|| PathBuf::from("db_dump".to_string()));
            let historic = HISTORIC.parse(matches);

            Self {
                block_height,
                out_file_path,
                historic,
            }
        }

        fn def(app: App) -> App {
            app.arg(BLOCK_HEIGHT_OPT.def().help(
                "The block height to dump. Defaults to latest committed
                block.",
            ))
            .arg(OUT_FILE_PATH_OPT.def().help(
                "Path for the output file (omitting file extension). Defaults \
                 to \"db_dump.{block_height}.toml\" in the current working \
                 directory.",
            ))
            .arg(
                HISTORIC
                    .def()
                    .help("If provided, dump also the diff of the last height"),
            )
        }
    }

    /// Convert CLI args to SDK args, with contextual data.
    pub trait CliToSdk<SDK>: Args {
        /// Convert CLI args to SDK args, with contextual data.
        fn to_sdk(self, ctx: &mut Context) -> SDK;
    }

    /// Convert CLI args to SDK args, without contextual data.
    pub trait CliToSdkCtxless<SDK>: Args {
        /// Convert CLI args to SDK args, without contextual data.
        fn to_sdk_ctxless(self) -> SDK;
    }

    impl<CLI, SDK> CliToSdk<SDK> for CLI
    where
        CLI: Args + CliToSdkCtxless<SDK>,
    {
        #[inline]
        fn to_sdk(self, _: &mut Context) -> SDK {
            self.to_sdk_ctxless()
        }
    }

    impl CliToSdk<QueryResult<SdkTypes>> for QueryResult<CliTypes> {
        fn to_sdk(self, ctx: &mut Context) -> QueryResult<SdkTypes> {
            QueryResult::<SdkTypes> {
                query: self.query.to_sdk(ctx),
                tx_hash: self.tx_hash,
            }
        }
    }

    impl Args for QueryResult<CliTypes> {
        fn parse(matches: &ArgMatches) -> Self {
            let query = Query::parse(matches);
            let tx_hash = TX_HASH.parse(matches);
            Self { query, tx_hash }
        }

        fn def(app: App) -> App {
            app.add_args::<Query<CliTypes>>().arg(
                TX_HASH
                    .def()
                    .help("The hash of the transaction being looked up."),
            )
        }
    }

    impl CliToSdk<EthereumBridgePool<SdkTypes>> for EthereumBridgePool<CliTypes> {
        fn to_sdk(self, ctx: &mut Context) -> EthereumBridgePool<SdkTypes> {
            EthereumBridgePool::<SdkTypes> {
                nut: self.nut,
                tx: self.tx.to_sdk(ctx),
                asset: self.asset,
                recipient: self.recipient,
                sender: ctx.get(&self.sender),
                amount: self.amount,
                fee_amount: self.fee_amount,
<<<<<<< HEAD
                fee_payer: ctx.get(&self.fee_payer),
=======
                fee_payer: self.fee_payer.map(|fee_payer| ctx.get(&fee_payer)),
                fee_token: ctx.get(&self.fee_token),
>>>>>>> 9b67281e
                code_path: self.code_path,
            }
        }
    }

    impl Args for EthereumBridgePool<CliTypes> {
        fn parse(matches: &ArgMatches) -> Self {
            let tx = Tx::parse(matches);
            let asset = ERC20.parse(matches);
            let recipient = BRIDGE_POOL_TARGET.parse(matches);
            let sender = SOURCE.parse(matches);
            let amount = InputAmount::Unvalidated(AMOUNT.parse(matches));
<<<<<<< HEAD
            let fee_amount = FEE_AMOUNT.parse(matches).amount;
            let fee_payer = FEE_PAYER.parse(matches);
=======
            let fee_amount =
                InputAmount::Unvalidated(BRIDGE_POOL_GAS_AMOUNT.parse(matches));
            let fee_payer = BRIDGE_POOL_GAS_PAYER.parse(matches);
            let fee_token = BRIDGE_POOL_GAS_TOKEN.parse(matches);
>>>>>>> 9b67281e
            let code_path = PathBuf::from(TX_BRIDGE_POOL_WASM);
            let nut = NUT.parse(matches);
            Self {
                tx,
                asset,
                recipient,
                sender,
                amount,
                fee_amount,
                fee_payer,
<<<<<<< HEAD
=======
                fee_token,
>>>>>>> 9b67281e
                code_path,
                nut,
            }
        }

        fn def(app: App) -> App {
            app.add_args::<Tx<CliTypes>>()
                .arg(
                    ERC20
                        .def()
                        .help("The Ethereum address of the ERC20 token."),
                )
                .arg(
                    BRIDGE_POOL_TARGET
                        .def()
                        .help("The Ethereum address receiving the tokens."),
                )
                .arg(
                    SOURCE.def().help("The Namada address sending the tokens."),
                )
                .arg(
                    AMOUNT.def().help(
                        "The amount of tokens being sent across the bridge.",
                    ),
                )
                .arg(BRIDGE_POOL_GAS_AMOUNT.def().help(
                    "The amount of gas you wish to pay to have this transfer \
                     relayed to Ethereum.",
                ))
                .arg(BRIDGE_POOL_GAS_PAYER.def().help(
                    "The Namada address of the account paying the gas. By \
                     default, it is the same as the source.",
                ))
                .arg(BRIDGE_POOL_GAS_TOKEN.def().help(
                    "The token for paying the Bridge pool gas fees. Defaults \
                     to NAM.",
                ))
                .arg(NUT.def().help(
                    "Add Non Usable Tokens (NUTs) to the Bridge pool. These \
                     are usually obtained from invalid transfers to Namada.",
                ))
        }
    }

    impl CliToSdk<RecommendBatch<SdkTypes>> for RecommendBatch<CliTypes> {
        fn to_sdk(self, ctx: &mut Context) -> RecommendBatch<SdkTypes> {
            RecommendBatch::<SdkTypes> {
                query: self.query.to_sdk_ctxless(),
                max_gas: self.max_gas,
                gas: self.gas,
                conversion_table: {
                    let file = std::io::BufReader::new(
                        std::fs::File::open(self.conversion_table).expect(
                            "Failed to open the provided file to the \
                             conversion table",
                        ),
                    );
                    let table: HashMap<String, f64> =
                        serde_json::from_reader(file)
                            .expect("Failed to parse conversion table");
                    table
                        .into_iter()
                        .map(|(token, conversion_rate)| {
                            let token_from_ctx =
                                FromContext::<Address>::new(token);
                            let address = ctx.get(&token_from_ctx);
                            let alias = token_from_ctx.into_raw();
                            (
                                address,
                                BpConversionTableEntry {
                                    alias,
                                    conversion_rate,
                                },
                            )
                        })
                        .collect()
                },
            }
        }
    }

    impl Args for RecommendBatch<CliTypes> {
        fn parse(matches: &ArgMatches) -> Self {
            let query = Query::parse(matches);
            let max_gas = MAX_ETH_GAS.parse(matches);
            let gas = ETH_GAS.parse(matches);
            let conversion_table = CONVERSION_TABLE.parse(matches);
            Self {
                query,
                max_gas,
                gas,
                conversion_table,
            }
        }

        fn def(app: App) -> App {
            app.add_args::<Query<CliTypes>>()
                .arg(MAX_ETH_GAS.def().help(
                    "The maximum amount Ethereum gas that can be spent during \
                     the relay call.",
                ))
                .arg(ETH_GAS.def().help(
                    "Under ideal conditions, relaying transfers will yield a \
                     net profit. If that is not possible, setting this \
                     optional value will result in a batch transfer that \
                     costs as close to the given value as possible without \
                     exceeding it.",
                ))
                .arg(CONVERSION_TABLE.def().help(
                    "Path to a JSON object containing a mapping between token \
                     aliases (or addresses) and their conversion rates in gwei",
                ))
        }
    }

    impl CliToSdkCtxless<BridgePoolProof<SdkTypes>> for BridgePoolProof<CliTypes> {
        fn to_sdk_ctxless(self) -> BridgePoolProof<SdkTypes> {
            BridgePoolProof::<SdkTypes> {
                query: self.query.to_sdk_ctxless(),
                transfers: self.transfers,
                relayer: self.relayer,
            }
        }
    }

    impl Args for BridgePoolProof<CliTypes> {
        fn parse(matches: &ArgMatches) -> Self {
            let query = Query::parse(matches);
            let hashes = HASH_LIST.parse(matches);
            let relayer = RELAYER.parse(matches);
            Self {
                query,
                transfers: hashes
                    .split_whitespace()
                    .map(|hash| {
                        KeccakHash::try_from(hash).unwrap_or_else(|_| {
                            tracing::info!(
                                "Could not parse '{}' as a Keccak hash.",
                                hash
                            );
                            safe_exit(1)
                        })
                    })
                    .collect(),
                relayer,
            }
        }

        fn def(app: App) -> App {
            app.add_args::<Query<CliTypes>>()
                .arg(HASH_LIST.def().help(
                    "Whitespace separated Keccak hash list of transfers in \
                     the Bridge pool.",
                ))
                .arg(
                    RELAYER
                        .def()
                        .help("The rewards address for relaying this proof."),
                )
        }
    }

    impl CliToSdkCtxless<RelayBridgePoolProof<SdkTypes>>
        for RelayBridgePoolProof<CliTypes>
    {
        fn to_sdk_ctxless(self) -> RelayBridgePoolProof<SdkTypes> {
            RelayBridgePoolProof::<SdkTypes> {
                query: self.query.to_sdk_ctxless(),
                transfers: self.transfers,
                relayer: self.relayer,
                confirmations: self.confirmations,
                eth_rpc_endpoint: (),
                gas: self.gas,
                gas_price: self.gas_price,
                eth_addr: self.eth_addr,
                sync: self.sync,
                safe_mode: self.safe_mode,
            }
        }
    }

    impl Args for RelayBridgePoolProof<CliTypes> {
        fn parse(matches: &ArgMatches) -> Self {
            let safe_mode = SAFE_MODE.parse(matches);
            let query = Query::parse(matches);
            let hashes = HASH_LIST.parse(matches);
            let relayer = RELAYER.parse(matches);
            let gas = ETH_GAS.parse(matches);
            let gas_price = ETH_GAS_PRICE.parse(matches);
            let eth_rpc_endpoint = ETH_RPC_ENDPOINT.parse(matches);
            let eth_addr = ETH_ADDRESS_OPT.parse(matches);
            let confirmations = ETH_CONFIRMATIONS.parse(matches);
            let sync = ETH_SYNC.parse(matches);
            Self {
                query,
                sync,
                transfers: hashes
                    .split(' ')
                    .map(|hash| {
                        KeccakHash::try_from(hash).unwrap_or_else(|_| {
                            tracing::info!(
                                "Could not parse '{}' as a Keccak hash.",
                                hash
                            );
                            safe_exit(1)
                        })
                    })
                    .collect(),
                relayer,
                gas,
                gas_price,
                eth_rpc_endpoint,
                eth_addr,
                confirmations,
                safe_mode,
            }
        }

        fn def(app: App) -> App {
            app.add_args::<Query<CliTypes>>()
                .arg(SAFE_MODE.def().help(
                    "Safe mode overrides keyboard interrupt signals, to \
                     ensure Ethereum transfers aren't canceled midway through.",
                ))
                .arg(HASH_LIST.def().help(
                    "Whitespace separated Keccak hash list of transfers in \
                     the Bridge pool.",
                ))
                .arg(
                    RELAYER
                        .def()
                        .help("The rewards address for relaying this proof."),
                )
                .arg(ETH_ADDRESS_OPT.def().help(
                    "The address of the Ethereum wallet to pay the gas fees. \
                     If unset, the default wallet is used.",
                ))
                .arg(ETH_GAS.def().help(
                    "The Ethereum gas that can be spent during the relay call.",
                ))
                .arg(
                    ETH_GAS_PRICE.def().help(
                        "The price of Ethereum gas, during the relay call.",
                    ),
                )
                .arg(ETH_RPC_ENDPOINT.def().help("The Ethereum RPC endpoint."))
                .arg(
                    ETH_CONFIRMATIONS
                        .def()
                        .help("The number of block confirmations on Ethereum."),
                )
                .arg(ETH_SYNC.def().help(
                    "Synchronize with the network, or exit immediately, if \
                     the Ethereum node has fallen behind.",
                ))
        }
    }

    impl CliToSdkCtxless<ConsensusValidatorSet<SdkTypes>>
        for ConsensusValidatorSet<CliTypes>
    {
        fn to_sdk_ctxless(self) -> ConsensusValidatorSet<SdkTypes> {
            ConsensusValidatorSet::<SdkTypes> {
                query: self.query.to_sdk_ctxless(),
                epoch: self.epoch,
            }
        }
    }

    impl Args for ConsensusValidatorSet<CliTypes> {
        fn parse(matches: &ArgMatches) -> Self {
            let query = Query::parse(matches);
            let epoch = EPOCH.parse(matches);
            Self { query, epoch }
        }

        fn def(app: App) -> App {
            app.add_args::<Query<CliTypes>>().arg(
                EPOCH.def().help(
                    "The epoch of the consensus set of validators to query.",
                ),
            )
        }
    }

    impl CliToSdkCtxless<ValidatorSetProof<SdkTypes>>
        for ValidatorSetProof<CliTypes>
    {
        fn to_sdk_ctxless(self) -> ValidatorSetProof<SdkTypes> {
            ValidatorSetProof::<SdkTypes> {
                query: self.query.to_sdk_ctxless(),
                epoch: self.epoch,
            }
        }
    }

    impl Args for ValidatorSetProof<CliTypes> {
        fn parse(matches: &ArgMatches) -> Self {
            let query = Query::parse(matches);
            let epoch = EPOCH.parse(matches);
            Self { query, epoch }
        }

        fn def(app: App) -> App {
            app.add_args::<Query<CliTypes>>().arg(
                EPOCH
                    .def()
                    .help("The epoch of the set of validators to be proven."),
            )
        }
    }

    impl CliToSdkCtxless<ValidatorSetUpdateRelay<SdkTypes>>
        for ValidatorSetUpdateRelay<CliTypes>
    {
        fn to_sdk_ctxless(self) -> ValidatorSetUpdateRelay<SdkTypes> {
            ValidatorSetUpdateRelay::<SdkTypes> {
                daemon: self.daemon,
                query: self.query.to_sdk_ctxless(),
                confirmations: self.confirmations,
                eth_rpc_endpoint: (),
                epoch: self.epoch,
                gas: self.gas,
                gas_price: self.gas_price,
                eth_addr: self.eth_addr,
                sync: self.sync,
                retry_dur: self.retry_dur,
                success_dur: self.success_dur,
                safe_mode: self.safe_mode,
            }
        }
    }

    impl Args for ValidatorSetUpdateRelay<CliTypes> {
        fn parse(matches: &ArgMatches) -> Self {
            let safe_mode = SAFE_MODE.parse(matches);
            let daemon = DAEMON_MODE.parse(matches);
            let query = Query::parse(matches);
            let epoch = EPOCH.parse(matches);
            let gas = ETH_GAS.parse(matches);
            let gas_price = ETH_GAS_PRICE.parse(matches);
            let eth_rpc_endpoint = ETH_RPC_ENDPOINT.parse(matches);
            let eth_addr = ETH_ADDRESS_OPT.parse(matches);
            let confirmations = ETH_CONFIRMATIONS.parse(matches);
            let sync = ETH_SYNC.parse(matches);
            let retry_dur =
                DAEMON_MODE_RETRY_DUR.parse(matches).map(|dur| dur.0);
            let success_dur =
                DAEMON_MODE_SUCCESS_DUR.parse(matches).map(|dur| dur.0);
            Self {
                sync,
                daemon,
                query,
                epoch,
                gas,
                gas_price,
                confirmations,
                eth_rpc_endpoint,
                eth_addr,
                retry_dur,
                success_dur,
                safe_mode,
            }
        }

        fn def(app: App) -> App {
            app.add_args::<Query<CliTypes>>()
                .arg(SAFE_MODE.def().help(
                    "Safe mode overrides keyboard interrupt signals, to \
                     ensure Ethereum transfers aren't canceled midway through.",
                ))
                .arg(DAEMON_MODE.def().help(
                    "Run in daemon mode, which will continuously perform \
                     validator set updates.",
                ))
                .arg(DAEMON_MODE_RETRY_DUR.def().help(
                    "The amount of time to sleep between failed daemon mode \
                     relays.",
                ))
                .arg(DAEMON_MODE_SUCCESS_DUR.def().help(
                    "The amount of time to sleep between successful daemon \
                     mode relays.",
                ))
                .arg(ETH_ADDRESS_OPT.def().help(
                    "The address of the Ethereum wallet to pay the gas fees. \
                     If unset, the default wallet is used.",
                ))
                .arg(
                    EPOCH
                        .def()
                        .help("The epoch of the set of validators to relay."),
                )
                .arg(ETH_GAS.def().help(
                    "The Ethereum gas that can be spent during the relay call.",
                ))
                .arg(
                    ETH_GAS_PRICE.def().help(
                        "The price of Ethereum gas, during the relay call.",
                    ),
                )
                .arg(ETH_RPC_ENDPOINT.def().help("The Ethereum RPC endpoint."))
                .arg(
                    ETH_CONFIRMATIONS
                        .def()
                        .help("The number of block confirmations on Ethereum."),
                )
                .arg(ETH_SYNC.def().help(
                    "Synchronize with the network, or exit immediately, if \
                     the Ethereum node has fallen behind.",
                ))
        }
    }

    impl CliToSdk<TxCustom<SdkTypes>> for TxCustom<CliTypes> {
        fn to_sdk(self, ctx: &mut Context) -> TxCustom<SdkTypes> {
            TxCustom::<SdkTypes> {
                tx: self.tx.to_sdk(ctx),
                code_path: self.code_path,
                data_path: self.data_path.map(|data_path| {
                    std::fs::read(data_path)
                        .expect("Expected a file at given path")
<<<<<<< HEAD
                }),
                serialized_tx: self.serialized_tx.map(|path| {
                    std::fs::read(path).expect("Expected a file at given path")
                }),
=======
                }),
                serialized_tx: self.serialized_tx.map(|path| {
                    std::fs::read(path).expect("Expected a file at given path")
                }),
>>>>>>> 9b67281e
                owner: ctx.get(&self.owner),
            }
        }
    }

    impl Args for TxCustom<CliTypes> {
        fn parse(matches: &ArgMatches) -> Self {
            let tx = Tx::parse(matches);
            let code_path = CODE_PATH_OPT.parse(matches);
            let data_path = DATA_PATH_OPT.parse(matches);
            let serialized_tx = TX_PATH_OPT.parse(matches);
            let owner = OWNER.parse(matches);
            Self {
                tx,
                code_path,
                data_path,
                serialized_tx,
                owner,
            }
        }

        fn def(app: App) -> App {
            app.add_args::<Tx<CliTypes>>()
                .arg(
                    CODE_PATH_OPT
                        .def()
                        .help("The path to the transaction's WASM code.")
                        .conflicts_with(TX_PATH_OPT.name),
                )
                .arg(
                    DATA_PATH_OPT
                        .def()
                        .help(
                            "The data file at this path containing arbitrary \
                             bytes will be passed to the transaction code \
                             when it's executed.",
                        )
                        .requires(CODE_PATH_OPT.name)
                        .conflicts_with(TX_PATH_OPT.name),
                )
                .arg(
                    TX_PATH_OPT
                        .def()
                        .help("The path to a serialized transaction.")
                        .conflicts_with_all([
                            CODE_PATH_OPT.name,
                            DATA_PATH_OPT.name,
                        ]),
                )
                .arg(OWNER.def().help(
                    "The address corresponding to the signatures or signing \
                     keys.",
                ))
        }
    }

    impl CliToSdk<TxTransfer<SdkTypes>> for TxTransfer<CliTypes> {
        fn to_sdk(self, ctx: &mut Context) -> TxTransfer<SdkTypes> {
            TxTransfer::<SdkTypes> {
                tx: self.tx.to_sdk(ctx),
                source: ctx.get_cached(&self.source),
                target: ctx.get(&self.target),
                token: ctx.get(&self.token),
                amount: self.amount,
                native_token: ctx.native_token.clone(),
                tx_code_path: self.tx_code_path.to_path_buf(),
            }
        }
    }

    impl Args for TxTransfer<CliTypes> {
        fn parse(matches: &ArgMatches) -> Self {
            let tx = Tx::parse(matches);
            let source = TRANSFER_SOURCE.parse(matches);
            let target = TRANSFER_TARGET.parse(matches);
            let token = TOKEN.parse(matches);
            let amount = InputAmount::Unvalidated(AMOUNT.parse(matches));
            let tx_code_path = PathBuf::from(TX_TRANSFER_WASM);
            Self {
                tx,
                source,
                target,
                token,
                amount,
                native_token: (),
                tx_code_path,
            }
        }

        fn def(app: App) -> App {
            app.add_args::<Tx<CliTypes>>()
                .arg(TRANSFER_SOURCE.def().help(
                    "The source account address. The source's key may be used \
                     to produce the signature.",
                ))
                .arg(TRANSFER_TARGET.def().help(
                    "The target account address. The target's key may be used \
                     to produce the signature.",
                ))
                .arg(TOKEN.def().help("The transfer token."))
                .arg(AMOUNT.def().help("The amount to transfer in decimal."))
        }
    }

    impl CliToSdk<TxIbcTransfer<SdkTypes>> for TxIbcTransfer<CliTypes> {
        fn to_sdk(self, ctx: &mut Context) -> TxIbcTransfer<SdkTypes> {
            TxIbcTransfer::<SdkTypes> {
                tx: self.tx.to_sdk(ctx),
                source: ctx.get(&self.source),
                receiver: self.receiver,
                token: ctx.get(&self.token),
                amount: self.amount,
                port_id: self.port_id,
                channel_id: self.channel_id,
                timeout_height: self.timeout_height,
                timeout_sec_offset: self.timeout_sec_offset,
                memo: self.memo,
                tx_code_path: self.tx_code_path.to_path_buf(),
            }
        }
    }

    impl Args for TxIbcTransfer<CliTypes> {
        fn parse(matches: &ArgMatches) -> Self {
            let tx = Tx::parse(matches);
            let source = SOURCE.parse(matches);
            let receiver = RECEIVER.parse(matches);
            let token = TOKEN.parse(matches);
            let amount = InputAmount::Unvalidated(AMOUNT.parse(matches));
            let port_id = PORT_ID.parse(matches);
            let channel_id = CHANNEL_ID.parse(matches);
            let timeout_height = TIMEOUT_HEIGHT.parse(matches);
            let timeout_sec_offset = TIMEOUT_SEC_OFFSET.parse(matches);
            let memo = IBC_TRANSFER_MEMO.parse(matches);
            let tx_code_path = PathBuf::from(TX_IBC_WASM);
            Self {
                tx,
                source,
                receiver,
                token,
                amount,
                port_id,
                channel_id,
                timeout_height,
                timeout_sec_offset,
                memo,
                tx_code_path,
            }
        }

        fn def(app: App) -> App {
            app.add_args::<Tx<CliTypes>>()
                .arg(SOURCE.def().help(
                    "The source account address. The source's key is used to \
                     produce the signature.",
                ))
                .arg(RECEIVER.def().help(
                    "The receiver address on the destination chain as string.",
                ))
                .arg(TOKEN.def().help("The transfer token."))
                .arg(AMOUNT.def().help("The amount to transfer in decimal."))
                .arg(PORT_ID.def().help("The port ID."))
                .arg(CHANNEL_ID.def().help("The channel ID."))
                .arg(
                    TIMEOUT_HEIGHT
                        .def()
                        .help("The timeout height of the destination chain."),
                )
                .arg(TIMEOUT_SEC_OFFSET.def().help("The timeout as seconds."))
                .arg(
                    IBC_TRANSFER_MEMO
                        .def()
                        .help("Memo field of ICS20 transfer."),
                )
        }
    }

    impl CliToSdk<TxInitAccount<SdkTypes>> for TxInitAccount<CliTypes> {
        fn to_sdk(self, ctx: &mut Context) -> TxInitAccount<SdkTypes> {
            TxInitAccount::<SdkTypes> {
                tx: self.tx.to_sdk(ctx),
                vp_code_path: self.vp_code_path,
                tx_code_path: self.tx_code_path,
                public_keys: self
                    .public_keys
                    .iter()
                    .map(|pk| ctx.get_cached(pk))
                    .collect(),
                threshold: self.threshold,
            }
        }
    }

    impl Args for TxInitAccount<CliTypes> {
        fn parse(matches: &ArgMatches) -> Self {
            let tx = Tx::parse(matches);
            let vp_code_path = CODE_PATH_OPT
                .parse(matches)
                .unwrap_or_else(|| PathBuf::from(VP_USER_WASM));
            let tx_code_path = PathBuf::from(TX_INIT_ACCOUNT_WASM);
            let public_keys = PUBLIC_KEYS.parse(matches);
            let threshold = THRESOLD.parse(matches);
            Self {
                tx,
                vp_code_path,
                public_keys,
                threshold,
                tx_code_path,
            }
        }

        fn def(app: App) -> App {
            app.add_args::<Tx<CliTypes>>()
                .arg(CODE_PATH_OPT.def().help(
                    "The path to the validity predicate WASM code to be used \
                     for the new account. Uses the default user VP if none \
                     specified.",
                ))
                .arg(PUBLIC_KEYS.def().help(
                    "A list public keys to be associated with the new account \
                     in hexadecimal encoding.",
                ))
                .arg(THRESOLD.def().help(
                    "The minimum number of signature to be provided for \
                     authorization. Must be less then the maximum number of \
                     public keys provided.",
                ))
        }
    }

    impl CliToSdk<TxInitValidator<SdkTypes>> for TxInitValidator<CliTypes> {
        fn to_sdk(self, ctx: &mut Context) -> TxInitValidator<SdkTypes> {
            TxInitValidator::<SdkTypes> {
                tx: self.tx.to_sdk(ctx),
                scheme: self.scheme,
                account_keys: self
                    .account_keys
                    .iter()
                    .map(|x| ctx.get_cached(x))
                    .collect(),
                threshold: self.threshold,
                consensus_key: self.consensus_key.map(|x| ctx.get_cached(&x)),
                eth_cold_key: self.eth_cold_key.map(|x| ctx.get_cached(&x)),
                eth_hot_key: self.eth_hot_key.map(|x| ctx.get_cached(&x)),
                protocol_key: self.protocol_key.map(|x| ctx.get_cached(&x)),
                commission_rate: self.commission_rate,
                max_commission_rate_change: self.max_commission_rate_change,
                validator_vp_code_path: self
                    .validator_vp_code_path
                    .to_path_buf(),
                unsafe_dont_encrypt: self.unsafe_dont_encrypt,
                tx_code_path: self.tx_code_path.to_path_buf(),
            }
        }
    }

    impl Args for TxInitValidator<CliTypes> {
        fn parse(matches: &ArgMatches) -> Self {
            let tx = Tx::parse(matches);
            let scheme = SCHEME.parse(matches);
            let account_keys = VALIDATOR_ACCOUNT_KEYS.parse(matches);
            let consensus_key = VALIDATOR_CONSENSUS_KEY.parse(matches);
            let eth_cold_key = VALIDATOR_ETH_COLD_KEY.parse(matches);
            let eth_hot_key = VALIDATOR_ETH_HOT_KEY.parse(matches);
            let protocol_key = PROTOCOL_KEY.parse(matches);
            let commission_rate = COMMISSION_RATE.parse(matches);
            let max_commission_rate_change =
                MAX_COMMISSION_RATE_CHANGE.parse(matches);
            let validator_vp_code_path = VALIDATOR_CODE_PATH
                .parse(matches)
                .unwrap_or_else(|| PathBuf::from(VP_USER_WASM));
            let unsafe_dont_encrypt = UNSAFE_DONT_ENCRYPT.parse(matches);
            let tx_code_path = PathBuf::from(TX_INIT_VALIDATOR_WASM);
            let threshold = THRESOLD.parse(matches);
            Self {
                tx,
                scheme,
                account_keys,
                threshold,
                consensus_key,
                eth_cold_key,
                eth_hot_key,
                protocol_key,
                commission_rate,
                max_commission_rate_change,
                validator_vp_code_path,
                unsafe_dont_encrypt,
                tx_code_path,
            }
        }

        fn def(app: App) -> App {
            app.add_args::<Tx<CliTypes>>()
                .arg(SCHEME.def().help(
                    "The key scheme/type used for the validator keys. \
                     Currently supports ed25519 and secp256k1.",
                ))
                .arg(VALIDATOR_ACCOUNT_KEYS.def().help(
                    "A list public keys to be associated with the new account \
                     in hexadecimal encoding. A new one will be generated if \
                     none given.",
                ))
                .arg(VALIDATOR_CONSENSUS_KEY.def().help(
                    "A consensus key for the validator account. A new one \
                     will be generated if none given. Note that this must be \
                     ed25519.",
                ))
                .arg(VALIDATOR_ETH_COLD_KEY.def().help(
                    "An Eth cold key for the validator account. A new one \
                     will be generated if none given. Note that this must be \
                     secp256k1.",
                ))
                .arg(VALIDATOR_ETH_HOT_KEY.def().help(
                    "An Eth hot key for the validator account. A new one will \
                     be generated if none given. Note that this must be \
                     secp256k1.",
                ))
                .arg(PROTOCOL_KEY.def().help(
                    "A public key for signing protocol transactions. A new \
                     one will be generated if none given.",
                ))
                .arg(COMMISSION_RATE.def().help(
                    "The commission rate charged by the validator for \
                     delegation rewards. Expressed as a decimal between 0 and \
                     1. This is a required parameter.",
                ))
                .arg(MAX_COMMISSION_RATE_CHANGE.def().help(
                    "The maximum change per epoch in the commission rate \
                     charged by the validator for delegation rewards. \
                     Expressed as a decimal between 0 and 1. This is a \
                     required parameter.",
                ))
                .arg(VALIDATOR_CODE_PATH.def().help(
                    "The path to the validity predicate WASM code to be used \
                     for the validator account. Uses the default validator VP \
                     if none specified.",
                ))
                .arg(UNSAFE_DONT_ENCRYPT.def().help(
                    "UNSAFE: Do not encrypt the generated keypairs. Do not \
                     use this for keys used in a live network.",
                ))
                .arg(THRESOLD.def().help(
                    "The minimum number of signature to be provided for \
                     authorization. Must be less then the maximum number of \
                     public keys provided.",
                ))
        }
    }

    impl CliToSdk<TxUpdateAccount<SdkTypes>> for TxUpdateAccount<CliTypes> {
        fn to_sdk(self, ctx: &mut Context) -> TxUpdateAccount<SdkTypes> {
            TxUpdateAccount::<SdkTypes> {
                tx: self.tx.to_sdk(ctx),
                vp_code_path: self.vp_code_path,
                tx_code_path: self.tx_code_path,
                addr: ctx.get(&self.addr),
                public_keys: self
                    .public_keys
                    .iter()
                    .map(|pk| ctx.get_cached(pk))
                    .collect(),
                threshold: self.threshold,
            }
        }
    }

    impl Args for TxUpdateAccount<CliTypes> {
        fn parse(matches: &ArgMatches) -> Self {
            let tx = Tx::parse(matches);
            let vp_code_path = CODE_PATH_OPT.parse(matches);
            let addr = ADDRESS.parse(matches);
            let tx_code_path = PathBuf::from(TX_UPDATE_ACCOUNT_WASM);
            let public_keys = PUBLIC_KEYS.parse(matches);
            let threshold = THRESOLD.parse(matches);
            Self {
                tx,
                vp_code_path,
                addr,
                tx_code_path,
                public_keys,
                threshold,
            }
        }

        fn def(app: App) -> App {
            app.add_args::<Tx<CliTypes>>()
                .arg(
                    CODE_PATH_OPT.def().help(
                        "The path to the new validity predicate WASM code.",
                    ),
                )
                .arg(ADDRESS.def().help(
                    "The account's address. It's key is used to produce the \
                     signature.",
                ))
                .arg(PUBLIC_KEYS.def().help(
                    "A list public keys to be associated with the new account \
                     in hexadecimal encoding.",
                ))
                .arg(THRESOLD.def().help(
                    "The minimum number of signature to be provided for \
                     authorization. Must be less then the maximum number of \
                     public keys provided.",
                ))
        }
    }

    impl CliToSdk<Bond<SdkTypes>> for Bond<CliTypes> {
        fn to_sdk(self, ctx: &mut Context) -> Bond<SdkTypes> {
            Bond::<SdkTypes> {
                tx: self.tx.to_sdk(ctx),
                validator: ctx.get(&self.validator),
                amount: self.amount,
                source: self.source.map(|x| ctx.get(&x)),
                native_token: ctx.native_token.clone(),
                tx_code_path: self.tx_code_path.to_path_buf(),
            }
        }
    }

    impl Args for Bond<CliTypes> {
        fn parse(matches: &ArgMatches) -> Self {
            let tx = Tx::parse(matches);
            let validator = VALIDATOR.parse(matches);
            let amount = AMOUNT.parse(matches);
            let amount = amount
                .canonical()
                .increase_precision(NATIVE_MAX_DECIMAL_PLACES.into())
                .unwrap_or_else(|e| {
                    println!("Could not parse bond amount: {:?}", e);
                    safe_exit(1);
                })
                .amount;
            let source = SOURCE_OPT.parse(matches);
            let tx_code_path = PathBuf::from(TX_BOND_WASM);
            Self {
                tx,
                validator,
                amount,
                source,
                native_token: (),
                tx_code_path,
            }
        }

        fn def(app: App) -> App {
            app.add_args::<Tx<CliTypes>>()
                .arg(VALIDATOR.def().help("Validator address."))
                .arg(AMOUNT.def().help("Amount of tokens to stake in a bond."))
                .arg(SOURCE_OPT.def().help(
                    "Source address for delegations. For self-bonds, the \
                     validator is also the source.",
                ))
        }
    }

    impl CliToSdk<Unbond<SdkTypes>> for Unbond<CliTypes> {
        fn to_sdk(self, ctx: &mut Context) -> Unbond<SdkTypes> {
            Unbond::<SdkTypes> {
                tx: self.tx.to_sdk(ctx),
                validator: ctx.get(&self.validator),
                amount: self.amount,
                source: self.source.map(|x| ctx.get(&x)),
                tx_code_path: self.tx_code_path.to_path_buf(),
            }
        }
    }

    impl Args for Unbond<CliTypes> {
        fn parse(matches: &ArgMatches) -> Self {
            let tx = Tx::parse(matches);
            let validator = VALIDATOR.parse(matches);
            let amount = AMOUNT.parse(matches);
            let amount = amount
                .canonical()
                .increase_precision(NATIVE_MAX_DECIMAL_PLACES.into())
                .unwrap_or_else(|e| {
                    println!("Could not parse bond amount: {:?}", e);
                    safe_exit(1);
                })
                .amount;
            let source = SOURCE_OPT.parse(matches);
            let tx_code_path = PathBuf::from(TX_UNBOND_WASM);
            Self {
                tx,
                validator,
                amount,
                source,
                tx_code_path,
            }
        }

        fn def(app: App) -> App {
            app.add_args::<Tx<CliTypes>>()
                .arg(VALIDATOR.def().help("Validator address."))
                .arg(
                    AMOUNT
                        .def()
                        .help("Amount of tokens to unbond from a bond."),
                )
                .arg(SOURCE_OPT.def().help(
                    "Source address for unbonding from delegations. For \
                     unbonding from self-bonds, the validator is also the \
                     source.",
                ))
        }
    }
<<<<<<< HEAD
=======

    impl CliToSdk<UpdateStewardCommission<SdkTypes>>
        for UpdateStewardCommission<CliTypes>
    {
        fn to_sdk(
            self,
            ctx: &mut Context,
        ) -> UpdateStewardCommission<SdkTypes> {
            UpdateStewardCommission::<SdkTypes> {
                tx: self.tx.to_sdk(ctx),
                steward: ctx.get(&self.steward),
                commission: std::fs::read(self.commission).expect(""),
                tx_code_path: self.tx_code_path.to_path_buf(),
            }
        }
    }

    impl Args for UpdateStewardCommission<CliTypes> {
        fn parse(matches: &ArgMatches) -> Self {
            let tx = Tx::parse(matches);
            let steward = STEWARD.parse(matches);
            let commission = DATA_PATH.parse(matches);
            let tx_code_path = PathBuf::from(TX_UPDATE_STEWARD_COMMISSION);
            Self {
                tx,
                steward,
                commission,
                tx_code_path,
            }
        }

        fn def(app: App) -> App {
            app.add_args::<Tx<CliTypes>>()
                .arg(STEWARD.def().help("Steward address."))
                .arg(DATA_PATH.def().help(
                    "The path to the file that describes the commission \
                     split. The file must contain a map from namada address \
                     to a percentage. Percentages must sum to 1 or less.",
                ))
        }
    }

    impl CliToSdk<ResignSteward<SdkTypes>> for ResignSteward<CliTypes> {
        fn to_sdk(self, ctx: &mut Context) -> ResignSteward<SdkTypes> {
            ResignSteward::<SdkTypes> {
                tx: self.tx.to_sdk(ctx),
                steward: ctx.get(&self.steward),
                tx_code_path: self.tx_code_path.to_path_buf(),
            }
        }
    }

    impl Args for ResignSteward<CliTypes> {
        fn parse(matches: &ArgMatches) -> Self {
            let tx = Tx::parse(matches);
            let steward = STEWARD.parse(matches);
            let tx_code_path = PathBuf::from(TX_RESIGN_STEWARD);
            Self {
                tx,
                steward,
                tx_code_path,
            }
        }

        fn def(app: App) -> App {
            app.add_args::<Tx<CliTypes>>()
                .arg(STEWARD.def().help("Steward address."))
        }
    }
>>>>>>> 9b67281e

    impl CliToSdk<InitProposal<SdkTypes>> for InitProposal<CliTypes> {
        fn to_sdk(self, ctx: &mut Context) -> InitProposal<SdkTypes> {
            InitProposal::<SdkTypes> {
                tx: self.tx.to_sdk(ctx),
                proposal_data: std::fs::read(self.proposal_data).expect(""),
                is_offline: self.is_offline,
                is_pgf_stewards: self.is_pgf_stewards,
                is_pgf_funding: self.is_pgf_funding,
                native_token: ctx.native_token.clone(),
                tx_code_path: self.tx_code_path,
            }
        }
    }

    impl Args for InitProposal<CliTypes> {
        fn parse(matches: &ArgMatches) -> Self {
            let tx = Tx::parse(matches);
            let proposal_data = DATA_PATH.parse(matches);
            let is_offline = PROPOSAL_OFFLINE.parse(matches);
            let is_pgf_stewards = PROPOSAL_PGF_STEWARD.parse(matches);
            let is_pgf_funding = PROPOSAL_PGF_FUNDING.parse(matches);
            let tx_code_path = PathBuf::from(TX_INIT_PROPOSAL);

            Self {
                tx,
                proposal_data,
                native_token: (),
                tx_code_path,
                is_offline,
                is_pgf_stewards,
                is_pgf_funding,
            }
        }

        fn def(app: App) -> App {
            app.add_args::<Tx<CliTypes>>()
                .arg(DATA_PATH.def().help(
                    "The data path file (json) that describes the proposal.",
                ))
                .arg(
                    PROPOSAL_OFFLINE
                        .def()
                        .help(
                            "Flag if the proposal should be serialized \
                             offline (only for default types).",
                        )
                        .conflicts_with_all([
                            PROPOSAL_PGF_FUNDING.name,
                            PROPOSAL_PGF_STEWARD.name,
                            PROPOSAL_ETH.name,
                        ]),
                )
                .arg(
                    PROPOSAL_ETH
                        .def()
                        .help("Flag if the proposal is of type eth.")
                        .conflicts_with_all([
                            PROPOSAL_PGF_FUNDING.name,
                            PROPOSAL_PGF_STEWARD.name,
                        ]),
                )
                .arg(
                    PROPOSAL_PGF_STEWARD
                        .def()
                        .help(
                            "Flag if the proposal is of type pgf-stewards. \
                             Used to elect/remove stewards.",
                        )
                        .conflicts_with_all([
                            PROPOSAL_ETH.name,
                            PROPOSAL_PGF_FUNDING.name,
                        ]),
                )
                .arg(
                    PROPOSAL_PGF_FUNDING
                        .def()
                        .help(
                            "Flag if the proposal is of type pgf-funding. \
                             Used to control continous/retro pgf fundings.",
                        )
                        .conflicts_with_all([
                            PROPOSAL_ETH.name,
                            PROPOSAL_PGF_STEWARD.name,
                        ]),
                )
        }
    }

    impl CliToSdk<VoteProposal<SdkTypes>> for VoteProposal<CliTypes> {
        fn to_sdk(self, ctx: &mut Context) -> VoteProposal<SdkTypes> {
            VoteProposal::<SdkTypes> {
                tx: self.tx.to_sdk(ctx),
                proposal_id: self.proposal_id,
                vote: self.vote,
                voter: ctx.get(&self.voter),
                is_offline: self.is_offline,
                proposal_data: self.proposal_data.map(|path| {
<<<<<<< HEAD
                    println!("Not able to read {}.", path.to_string_lossy());
=======
>>>>>>> 9b67281e
                    std::fs::read(path)
                        .expect("Should be able to read the file.")
                }),
                tx_code_path: self.tx_code_path.to_path_buf(),
            }
        }
    }

    impl Args for VoteProposal<CliTypes> {
        fn parse(matches: &ArgMatches) -> Self {
            let tx = Tx::parse(matches);
            let proposal_id = PROPOSAL_ID_OPT.parse(matches);
            let vote = PROPOSAL_VOTE.parse(matches);
            let voter = ADDRESS.parse(matches);
            let is_offline = PROPOSAL_OFFLINE.parse(matches);
            let proposal_data = DATA_PATH_OPT.parse(matches);
            let tx_code_path = PathBuf::from(TX_VOTE_PROPOSAL);

            Self {
                tx,
                proposal_id,
                vote,
                is_offline,
                voter,
                proposal_data,
                tx_code_path,
            }
        }

        fn def(app: App) -> App {
            app.add_args::<Tx<CliTypes>>()
                .arg(
                    PROPOSAL_ID_OPT
                        .def()
                        .help("The proposal identifier.")
                        .conflicts_with_all([
                            PROPOSAL_OFFLINE.name,
                            DATA_PATH_OPT.name,
                        ]),
                )
                .arg(
                    PROPOSAL_VOTE
                        .def()
                        .help("The vote for the proposal. Either yay or nay."),
                )
                .arg(
                    PROPOSAL_OFFLINE
                        .def()
                        .help("Flag if the proposal vote should run offline.")
                        .conflicts_with(PROPOSAL_ID.name),
                )
                .arg(
                    DATA_PATH_OPT
                        .def()
                        .help(
                            "The data path file (json) that describes the \
                             proposal.",
                        )
                        .requires(PROPOSAL_OFFLINE.name)
                        .conflicts_with(PROPOSAL_ID.name),
                )
                .arg(ADDRESS.def().help("The address of the voter."))
        }
    }

    impl CliToSdk<RevealPk<SdkTypes>> for RevealPk<CliTypes> {
        fn to_sdk(self, ctx: &mut Context) -> RevealPk<SdkTypes> {
            RevealPk::<SdkTypes> {
                tx: self.tx.to_sdk(ctx),
                public_key: ctx.get_cached(&self.public_key),
            }
        }
    }

    impl Args for RevealPk<CliTypes> {
        fn parse(matches: &ArgMatches) -> Self {
            let tx = Tx::parse(matches);
            let public_key = PUBLIC_KEY.parse(matches);

            Self { tx, public_key }
        }

        fn def(app: App) -> App {
            app.add_args::<Tx<CliTypes>>()
                .arg(PUBLIC_KEY.def().help("A public key to reveal."))
        }
    }

    impl CliToSdk<QueryProposal<SdkTypes>> for QueryProposal<CliTypes> {
        fn to_sdk(self, ctx: &mut Context) -> QueryProposal<SdkTypes> {
            QueryProposal::<SdkTypes> {
                query: self.query.to_sdk(ctx),
                proposal_id: self.proposal_id,
            }
        }
    }

    impl Args for QueryProposal<CliTypes> {
        fn parse(matches: &ArgMatches) -> Self {
            let query = Query::parse(matches);
            let proposal_id = PROPOSAL_ID_OPT.parse(matches);

            Self { query, proposal_id }
        }

        fn def(app: App) -> App {
            app.add_args::<Query<CliTypes>>()
                .arg(PROPOSAL_ID_OPT.def().help("The proposal identifier."))
        }
    }

    #[derive(Clone, Debug)]
    pub struct QueryProposalResult<C: NamadaTypes = SdkTypes> {
        /// Common query args
        pub query: Query<C>,
        /// Proposal id
        pub proposal_id: Option<u64>,
        /// Flag if proposal result should be run on offline data
        pub offline: bool,
        /// The folder containing the proposal and votes
        pub proposal_folder: Option<PathBuf>,
    }

    impl CliToSdk<QueryProposalResult<SdkTypes>> for QueryProposalResult<CliTypes> {
        fn to_sdk(self, ctx: &mut Context) -> QueryProposalResult<SdkTypes> {
            QueryProposalResult::<SdkTypes> {
                query: self.query.to_sdk(ctx),
                proposal_id: self.proposal_id,
                offline: self.offline,
                proposal_folder: self.proposal_folder,
            }
        }
    }

    impl Args for QueryProposalResult<CliTypes> {
        fn parse(matches: &ArgMatches) -> Self {
            let query = Query::parse(matches);
            let proposal_id = PROPOSAL_ID_OPT.parse(matches);
            let offline = PROPOSAL_OFFLINE.parse(matches);
            let proposal_folder = DATA_PATH_OPT.parse(matches);

            Self {
                query,
                proposal_id,
                offline,
                proposal_folder,
            }
        }

        fn def(app: App) -> App {
            app.add_args::<Query<CliTypes>>()
                .arg(
                    PROPOSAL_ID_OPT
                        .def()
                        .help("The proposal identifier.")
                        .conflicts_with_all([
                            PROPOSAL_OFFLINE.name,
                            DATA_PATH_OPT.name,
                        ]),
                )
                .arg(
                    PROPOSAL_OFFLINE
                        .def()
                        .help(
                            "Flag if the proposal result should run on \
                             offline data.",
                        )
                        .conflicts_with(PROPOSAL_ID.name)
                        .requires(DATA_PATH_OPT.name),
                )
                .arg(
                    DATA_PATH_OPT
                        .def()
                        .help(
                            "The path to the folder containing the proposal \
                             and votes files in json format.",
                        )
                        .conflicts_with(PROPOSAL_ID.name)
                        .requires(PROPOSAL_OFFLINE.name),
                )
        }
    }

    impl CliToSdk<QueryProtocolParameters<SdkTypes>>
        for QueryProtocolParameters<CliTypes>
    {
        fn to_sdk(
            self,
            ctx: &mut Context,
        ) -> QueryProtocolParameters<SdkTypes> {
            QueryProtocolParameters::<SdkTypes> {
                query: self.query.to_sdk(ctx),
            }
        }
    }

    impl Args for QueryProtocolParameters<CliTypes> {
        fn parse(matches: &ArgMatches) -> Self {
            let query = Query::parse(matches);

            Self { query }
        }

        fn def(app: App) -> App {
            app.add_args::<Query<CliTypes>>()
        }
    }

    impl CliToSdk<QueryPgf<SdkTypes>> for QueryPgf<CliTypes> {
        fn to_sdk(self, ctx: &mut Context) -> QueryPgf<SdkTypes> {
            QueryPgf::<SdkTypes> {
                query: self.query.to_sdk(ctx),
            }
        }
    }

    impl Args for QueryPgf<CliTypes> {
        fn parse(matches: &ArgMatches) -> Self {
            let query = Query::parse(matches);

            Self { query }
        }

        fn def(app: App) -> App {
            app.add_args::<Query<CliTypes>>()
        }
    }

    impl CliToSdk<Withdraw<SdkTypes>> for Withdraw<CliTypes> {
        fn to_sdk(self, ctx: &mut Context) -> Withdraw<SdkTypes> {
            Withdraw::<SdkTypes> {
                tx: self.tx.to_sdk(ctx),
                validator: ctx.get(&self.validator),
                source: self.source.map(|x| ctx.get(&x)),
                tx_code_path: self.tx_code_path.to_path_buf(),
            }
        }
    }

    impl Args for Withdraw<CliTypes> {
        fn parse(matches: &ArgMatches) -> Self {
            let tx = Tx::parse(matches);
            let validator = VALIDATOR.parse(matches);
            let source = SOURCE_OPT.parse(matches);
            let tx_code_path = PathBuf::from(TX_WITHDRAW_WASM);
            Self {
                tx,
                validator,
                source,
                tx_code_path,
            }
        }

        fn def(app: App) -> App {
            app.add_args::<Tx<CliTypes>>()
                .arg(VALIDATOR.def().help("Validator address."))
                .arg(SOURCE_OPT.def().help(
                    "Source address for withdrawing from delegations. For \
                     withdrawing from self-bonds, the validator is also the \
                     source.",
                ))
        }
    }

    impl CliToSdk<QueryConversions<SdkTypes>> for QueryConversions<CliTypes> {
        fn to_sdk(self, ctx: &mut Context) -> QueryConversions<SdkTypes> {
            QueryConversions::<SdkTypes> {
                query: self.query.to_sdk(ctx),
                token: self.token.map(|x| ctx.get(&x)),
                epoch: self.epoch,
            }
        }
    }

    impl Args for QueryConversions<CliTypes> {
        fn parse(matches: &ArgMatches) -> Self {
            let query = Query::parse(matches);
            let token = TOKEN_OPT.parse(matches);
            let epoch = EPOCH.parse(matches);
            Self {
                query,
                epoch,
                token,
            }
        }

        fn def(app: App) -> App {
            app.add_args::<Query<CliTypes>>()
                .arg(
                    EPOCH
                        .def()
                        .help("The epoch for which to query conversions."),
                )
                .arg(
                    TOKEN_OPT.def().help(
                        "The token address for which to query conversions.",
                    ),
                )
        }
    }

    impl CliToSdk<QueryAccount<SdkTypes>> for QueryAccount<CliTypes> {
        fn to_sdk(self, ctx: &mut Context) -> QueryAccount<SdkTypes> {
            QueryAccount::<SdkTypes> {
                query: self.query.to_sdk(ctx),
                owner: ctx.get(&self.owner),
            }
        }
    }

    impl Args for QueryAccount<CliTypes> {
        fn parse(matches: &ArgMatches) -> Self {
            let query = Query::parse(matches);
            let owner = OWNER.parse(matches);
            Self { query, owner }
        }

        fn def(app: App) -> App {
            app.add_args::<Query<CliTypes>>().arg(
                OWNER
                    .def()
                    .help("The substorage space address to query.")
                    .required(true),
            )
        }
    }

    impl CliToSdk<QueryBalance<SdkTypes>> for QueryBalance<CliTypes> {
        fn to_sdk(self, ctx: &mut Context) -> QueryBalance<SdkTypes> {
            QueryBalance::<SdkTypes> {
                query: self.query.to_sdk(ctx),
                owner: self.owner.map(|x| ctx.get_cached(&x)),
                token: self.token.map(|x| ctx.get(&x)),
                no_conversions: self.no_conversions,
            }
        }
    }

    impl Args for QueryBalance<CliTypes> {
        fn parse(matches: &ArgMatches) -> Self {
            let query = Query::parse(matches);
            let owner = BALANCE_OWNER.parse(matches);
            let token = TOKEN_OPT.parse(matches);
            let no_conversions = NO_CONVERSIONS.parse(matches);
            Self {
                query,
                owner,
                token,
                no_conversions,
            }
        }

        fn def(app: App) -> App {
            app.add_args::<Query<CliTypes>>()
                .arg(
                    BALANCE_OWNER
                        .def()
                        .help("The account address whose balance to query."),
                )
                .arg(
                    TOKEN_OPT
                        .def()
                        .help("The token's address whose balance to query."),
                )
                .arg(
                    NO_CONVERSIONS.def().help(
                        "Whether not to automatically perform conversions.",
                    ),
                )
        }
    }

    impl CliToSdk<QueryTransfers<SdkTypes>> for QueryTransfers<CliTypes> {
        fn to_sdk(self, ctx: &mut Context) -> QueryTransfers<SdkTypes> {
            QueryTransfers::<SdkTypes> {
                query: self.query.to_sdk(ctx),
                owner: self.owner.map(|x| ctx.get_cached(&x)),
                token: self.token.map(|x| ctx.get(&x)),
            }
        }
    }

    impl Args for QueryTransfers<CliTypes> {
        fn parse(matches: &ArgMatches) -> Self {
            let query = Query::parse(matches);
            let owner = BALANCE_OWNER.parse(matches);
            let token = TOKEN_OPT.parse(matches);
            Self {
                query,
                owner,
                token,
            }
        }

        fn def(app: App) -> App {
            app.add_args::<Query<CliTypes>>()
                .arg(BALANCE_OWNER.def().help(
                    "The account address that queried transfers must involve.",
                ))
                .arg(TOKEN_OPT.def().help(
                    "The token address that queried transfers must involve.",
                ))
        }
    }

    impl CliToSdk<QueryBonds<SdkTypes>> for QueryBonds<CliTypes> {
        fn to_sdk(self, ctx: &mut Context) -> QueryBonds<SdkTypes> {
            QueryBonds::<SdkTypes> {
                query: self.query.to_sdk(ctx),
                owner: self.owner.map(|x| ctx.get(&x)),
                validator: self.validator.map(|x| ctx.get(&x)),
            }
        }
    }

    impl Args for QueryBonds<CliTypes> {
        fn parse(matches: &ArgMatches) -> Self {
            let query = Query::parse(matches);
            let owner = OWNER_OPT.parse(matches);
            let validator = VALIDATOR_OPT.parse(matches);
            Self {
                query,
                owner,
                validator,
            }
        }

        fn def(app: App) -> App {
            app.add_args::<Query<CliTypes>>()
                .arg(
                    OWNER_OPT.def().help(
                        "The owner account address whose bonds to query.",
                    ),
                )
                .arg(
                    VALIDATOR_OPT
                        .def()
                        .help("The validator's address whose bonds to query."),
                )
        }
    }

    impl CliToSdk<QueryBondedStake<SdkTypes>> for QueryBondedStake<CliTypes> {
        fn to_sdk(self, ctx: &mut Context) -> QueryBondedStake<SdkTypes> {
            QueryBondedStake::<SdkTypes> {
                query: self.query.to_sdk(ctx),
                validator: self.validator.map(|x| ctx.get(&x)),
                epoch: self.epoch,
            }
        }
    }

    impl Args for QueryBondedStake<CliTypes> {
        fn parse(matches: &ArgMatches) -> Self {
            let query = Query::parse(matches);
            let validator = VALIDATOR_OPT.parse(matches);
            let epoch = EPOCH.parse(matches);
            Self {
                query,
                validator,
                epoch,
            }
        }

        fn def(app: App) -> App {
            app.add_args::<Query<CliTypes>>()
                .arg(VALIDATOR_OPT.def().help(
                    "The validator's address whose bonded stake to query.",
                ))
                .arg(EPOCH.def().help(
                    "The epoch at which to query (corresponding to the last \
                     committed block, if not specified).",
                ))
        }
    }

    impl CliToSdk<QueryValidatorState<SdkTypes>> for QueryValidatorState<CliTypes> {
        fn to_sdk(self, ctx: &mut Context) -> QueryValidatorState<SdkTypes> {
            QueryValidatorState::<SdkTypes> {
                query: self.query.to_sdk(ctx),
                validator: ctx.get(&self.validator),
                epoch: self.epoch,
            }
        }
    }

    impl Args for QueryValidatorState<CliTypes> {
        fn parse(matches: &ArgMatches) -> Self {
            let query = Query::parse(matches);
            let validator = VALIDATOR.parse(matches);
            let epoch = EPOCH.parse(matches);
            Self {
                query,
                validator,
                epoch,
            }
        }

        fn def(app: App) -> App {
            app.add_args::<Query<CliTypes>>()
                .arg(
                    VALIDATOR.def().help(
                        "The validator's address whose state is queried.",
                    ),
                )
                .arg(EPOCH.def().help(
                    "The epoch at which to query (corresponding to the last \
                     committed block, if not specified).",
                ))
        }
    }

    impl CliToSdk<CommissionRateChange<SdkTypes>>
        for CommissionRateChange<CliTypes>
    {
        fn to_sdk(self, ctx: &mut Context) -> CommissionRateChange<SdkTypes> {
            CommissionRateChange::<SdkTypes> {
                tx: self.tx.to_sdk(ctx),
                validator: ctx.get(&self.validator),
                rate: self.rate,
                tx_code_path: self.tx_code_path.to_path_buf(),
            }
        }
    }

    impl Args for CommissionRateChange<CliTypes> {
        fn parse(matches: &ArgMatches) -> Self {
            let tx = Tx::parse(matches);
            let validator = VALIDATOR.parse(matches);
            let rate = COMMISSION_RATE.parse(matches);
            let tx_code_path = PathBuf::from(TX_CHANGE_COMMISSION_WASM);
            Self {
                tx,
                validator,
                rate,
                tx_code_path,
            }
        }

        fn def(app: App) -> App {
            app.add_args::<Tx<CliTypes>>()
                .arg(VALIDATOR.def().help(
                    "The validator's address whose commission rate to change.",
                ))
                .arg(
                    COMMISSION_RATE
                        .def()
                        .help("The desired new commission rate."),
                )
        }
    }

    impl CliToSdk<TxUnjailValidator<SdkTypes>> for TxUnjailValidator<CliTypes> {
        fn to_sdk(self, ctx: &mut Context) -> TxUnjailValidator<SdkTypes> {
            TxUnjailValidator::<SdkTypes> {
                tx: self.tx.to_sdk(ctx),
                validator: ctx.get(&self.validator),
                tx_code_path: self.tx_code_path.to_path_buf(),
            }
        }
    }

    impl Args for TxUnjailValidator<CliTypes> {
        fn parse(matches: &ArgMatches) -> Self {
            let tx = Tx::parse(matches);
            let validator = VALIDATOR.parse(matches);
            let tx_code_path = PathBuf::from(TX_UNJAIL_VALIDATOR_WASM);
            Self {
                tx,
                validator,
                tx_code_path,
            }
        }

        fn def(app: App) -> App {
            app.add_args::<Tx<CliTypes>>().arg(
                VALIDATOR.def().help(
                    "The address of the jailed validator to re-activate.",
                ),
            )
        }
    }

    impl CliToSdk<SignTx<SdkTypes>> for SignTx<CliTypes> {
        fn to_sdk(self, ctx: &mut Context) -> SignTx<SdkTypes> {
            SignTx::<SdkTypes> {
                tx: self.tx.to_sdk(ctx),
                tx_data: std::fs::read(self.tx_data).expect(""),
                owner: ctx.get(&self.owner),
            }
        }
    }

    impl Args for SignTx<CliTypes> {
        fn parse(matches: &ArgMatches) -> Self {
            let tx = Tx::parse(matches);
            let tx_path = TX_PATH.parse(matches);
            let owner = OWNER.parse(matches);
            Self {
                tx,
                tx_data: tx_path,
                owner,
            }
        }

        fn def(app: App) -> App {
            app.add_args::<Tx<CliTypes>>()
                .arg(
                    TX_PATH.def().help(
                        "The path to the tx file with the serialized tx.",
                    ),
                )
                .arg(OWNER.def().help("The address of the account owner"))
        }
    }

    impl CliToSdk<QueryCommissionRate<SdkTypes>> for QueryCommissionRate<CliTypes> {
        fn to_sdk(self, ctx: &mut Context) -> QueryCommissionRate<SdkTypes> {
            QueryCommissionRate::<SdkTypes> {
                query: self.query.to_sdk(ctx),
                validator: ctx.get(&self.validator),
                epoch: self.epoch,
            }
        }
    }

    impl Args for QueryCommissionRate<CliTypes> {
        fn parse(matches: &ArgMatches) -> Self {
            let query = Query::parse(matches);
            let validator = VALIDATOR.parse(matches);
            let epoch = EPOCH.parse(matches);
            Self {
                query,
                validator,
                epoch,
            }
        }

        fn def(app: App) -> App {
            app.add_args::<Query<CliTypes>>()
                .arg(VALIDATOR.def().help(
                    "The validator's address whose commission rate to query.",
                ))
                .arg(EPOCH.def().help(
                    "The epoch at which to query (corresponding to the last \
                     committed block, if not specified).",
                ))
        }
    }

    impl CliToSdk<QuerySlashes<SdkTypes>> for QuerySlashes<CliTypes> {
        fn to_sdk(self, ctx: &mut Context) -> QuerySlashes<SdkTypes> {
            QuerySlashes::<SdkTypes> {
                query: self.query.to_sdk(ctx),
                validator: self.validator.map(|x| ctx.get(&x)),
            }
        }
    }

    impl Args for QuerySlashes<CliTypes> {
        fn parse(matches: &ArgMatches) -> Self {
            let query = Query::parse(matches);
            let validator = VALIDATOR_OPT.parse(matches);
            Self { query, validator }
        }

        fn def(app: App) -> App {
            app.add_args::<Query<CliTypes>>().arg(
                VALIDATOR_OPT
                    .def()
                    .help("The validator's address whose slashes to query."),
            )
        }
    }

    impl Args for QueryDelegations<CliTypes> {
        fn parse(matches: &ArgMatches) -> Self {
            let query = Query::parse(matches);
            let owner = OWNER.parse(matches);
            Self { query, owner }
        }

        fn def(app: App) -> App {
            app.add_args::<Query<CliTypes>>().arg(
                OWNER.def().help(
                    "The address of the owner of the delegations to find.",
                ),
            )
        }
    }

    impl CliToSdk<QueryDelegations<SdkTypes>> for QueryDelegations<CliTypes> {
        fn to_sdk(self, ctx: &mut Context) -> QueryDelegations<SdkTypes> {
            QueryDelegations::<SdkTypes> {
                query: self.query.to_sdk(ctx),
                owner: ctx.get(&self.owner),
            }
        }
    }

    impl Args for QueryFindValidator<CliTypes> {
        fn parse(matches: &ArgMatches) -> Self {
            let query = Query::parse(matches);
            let tm_addr = TM_ADDRESS.parse(matches);
            Self { query, tm_addr }
        }

        fn def(app: App) -> App {
            app.add_args::<Query<CliTypes>>().arg(
                TM_ADDRESS
                    .def()
                    .help("The address of the validator in Tendermint."),
            )
        }
    }

    impl CliToSdk<QueryFindValidator<SdkTypes>> for QueryFindValidator<CliTypes> {
        fn to_sdk(self, ctx: &mut Context) -> QueryFindValidator<SdkTypes> {
            QueryFindValidator::<SdkTypes> {
                query: self.query.to_sdk(ctx),
                tm_addr: self.tm_addr,
            }
        }
    }

    impl CliToSdk<QueryRawBytes<SdkTypes>> for QueryRawBytes<CliTypes> {
        fn to_sdk(self, ctx: &mut Context) -> QueryRawBytes<SdkTypes> {
            QueryRawBytes::<SdkTypes> {
                query: self.query.to_sdk(ctx),
                storage_key: self.storage_key,
            }
        }
    }

    impl Args for QueryRawBytes<CliTypes> {
        fn parse(matches: &ArgMatches) -> Self {
            let storage_key = STORAGE_KEY.parse(matches);
            let query = Query::parse(matches);
            Self { storage_key, query }
        }

        fn def(app: App) -> App {
            app.add_args::<Query<CliTypes>>()
                .arg(STORAGE_KEY.def().help("Storage key"))
        }
    }

    /// The concrete types being used in the CLI
    #[derive(Clone, Debug)]
    pub struct CliTypes;

    impl NamadaTypes for CliTypes {
        type Address = WalletAddress;
        type BalanceOwner = WalletBalanceOwner;
        type BpConversionTable = PathBuf;
        type Data = PathBuf;
        type EthereumAddress = String;
        type Keypair = WalletKeypair;
        type NativeAddress = ();
        type PublicKey = WalletPublicKey;
        type TendermintAddress = TendermintAddress;
        type TransferSource = WalletTransferSource;
        type TransferTarget = WalletTransferTarget;
        type ViewingKey = WalletViewingKey;
    }

    impl CliToSdk<Tx<SdkTypes>> for Tx<CliTypes> {
        fn to_sdk(self, ctx: &mut Context) -> Tx<SdkTypes> {
            Tx::<SdkTypes> {
                dry_run: self.dry_run,
                dry_run_wrapper: self.dry_run_wrapper,
                dump_tx: self.dump_tx,
                output_folder: self.output_folder,
                force: self.force,
                broadcast_only: self.broadcast_only,
                ledger_address: (),
                initialized_account_alias: self.initialized_account_alias,
                wallet_alias_force: self.wallet_alias_force,
<<<<<<< HEAD
                gas_payer: ctx.get_opt_cached(&self.gas_payer),
                gas_amount: self.gas_amount,
                gas_token: ctx.get(&self.gas_token),
=======
                fee_amount: self.fee_amount,
                fee_token: ctx.get(&self.fee_token),
                fee_unshield: self
                    .fee_unshield
                    .map(|ref fee_unshield| ctx.get_cached(fee_unshield)),
>>>>>>> 9b67281e
                gas_limit: self.gas_limit,
                signing_keys: self
                    .signing_keys
                    .iter()
                    .map(|key| ctx.get_cached(key))
                    .collect(),
                signatures: self
                    .signatures
                    .iter()
                    .map(|path| std::fs::read(path).unwrap())
                    .collect(),
                verification_key: self
                    .verification_key
                    .map(|public_key| ctx.get_cached(&public_key)),
<<<<<<< HEAD
=======
                disposable_signing_key: self.disposable_signing_key,
>>>>>>> 9b67281e
                tx_reveal_code_path: self.tx_reveal_code_path,
                password: self.password,
                expiration: self.expiration,
                chain_id: self
                    .chain_id
                    .or_else(|| Some(ctx.config.ledger.chain_id.clone())),
                wrapper_fee_payer: self
                    .wrapper_fee_payer
                    .map(|x| ctx.get_cached(&x)),
            }
        }
    }

    impl Args for Tx<CliTypes> {
        fn def(app: App) -> App {
            app.arg(
                DRY_RUN_TX
                    .def()
                    .help("Simulate the transaction application.")
                    .conflicts_with(DRY_RUN_WRAPPER_TX.name),
            )
            .arg(
                DRY_RUN_WRAPPER_TX
                    .def()
                    .help(
                        "Simulate the complete transaction application. This \
                         estimates the gas cost of the transaction.",
                    )
                    .conflicts_with(DRY_RUN_TX.name),
            )
            .arg(DUMP_TX.def().help("Dump transaction bytes to a file."))
            .arg(FORCE.def().help(
                "Submit the transaction even if it doesn't pass client checks.",
            ))
            .arg(BROADCAST_ONLY.def().help(
                "Do not wait for the transaction to be applied. This will \
                 return once the transaction is added to the mempool.",
            ))
            .arg(
                LEDGER_ADDRESS_DEFAULT
                    .def()
                    .help(LEDGER_ADDRESS_ABOUT)
                    // This used to be "ledger-address", alias for compatibility
                    .alias("ledger-address"),
            )
            .arg(ALIAS_OPT.def().help(
                "If any new account is initialized by the tx, use the given \
                 alias to save it in the wallet. If multiple accounts are \
                 initialized, the alias will be the prefix of each new \
                 address joined with a number.",
            ))
            .arg(FEE_AMOUNT_OPT.def().help(
                "The amount being paid, per gas unit, for the inclusion of \
                 this transaction",
            ))
            .arg(FEE_TOKEN.def().help("The token for paying the gas"))
            .arg(FEE_UNSHIELD_SPENDING_KEY.def().help(
                "The spending key to be used for fee unshielding. If none is \
                 provided, fee will be payed from the unshielded balance only.",
            ))
            .arg(GAS_LIMIT.def().help(
                "The multiplier of the gas limit resolution defining the \
                 maximum amount of gas needed to run transaction.",
            ))
            .arg(WALLET_ALIAS_FORCE.def().help(
                "Override the alias without confirmation if it already exists.",
            ))
<<<<<<< HEAD
            .arg(GAS_PAYER.def().help(
                "The implicit address of the gas payer. It defaults to the \
                 address associated to the first key passed to --signing-keys.",
            ))
            .arg(GAS_AMOUNT.def().help(
                "The amount being paid for the inclusion of this transaction",
            ))
            .arg(GAS_TOKEN.def().help("The token for paying the gas"))
            .arg(
                GAS_LIMIT.def().help(
                    "The maximum amount of gas needed to run transaction",
                ),
            )
=======
>>>>>>> 9b67281e
            .arg(EXPIRATION_OPT.def().help(
                "The expiration datetime of the transaction, after which the \
                 tx won't be accepted anymore. All of these examples are \
                 equivalent:\n2012-12-12T12:12:12Z\n2012-12-12 \
                 12:12:12Z\n2012-  12-12T12:  12:12Z",
            ))
            .arg(
<<<<<<< HEAD
=======
                DISPOSABLE_SIGNING_KEY
                    .def()
                    .help(
                        "Generates an ephemeral, disposable keypair to sign \
                         the wrapper transaction. This keypair will be \
                         immediately discarded after use.",
                    )
                    .requires(FEE_UNSHIELD_SPENDING_KEY.name),
            )
            .arg(
>>>>>>> 9b67281e
                SIGNING_KEYS
                    .def()
                    .help(
                        "Sign the transaction with the key for the given \
                         public key, public key hash or alias from your \
                         wallet.",
                    )
                    .conflicts_with_all([
                        SIGNATURES.name,
                        VERIFICATION_KEY.name,
                    ]),
            )
            .arg(
                SIGNATURES
                    .def()
                    .help(
                        "List of file paths containing a serialized signature \
                         to be attached to a transaction. Requires to provide \
                         a gas payer.",
                    )
                    .conflicts_with_all([
                        SIGNING_KEYS.name,
                        VERIFICATION_KEY.name,
                    ])
<<<<<<< HEAD
                    .requires(GAS_PAYER.name),
=======
                    .requires(FEE_PAYER_OPT.name),
>>>>>>> 9b67281e
            )
            .arg(OUTPUT_FOLDER_PATH.def().help(
                "The output folder path where the artifact will be stored.",
            ))
            .arg(
                VERIFICATION_KEY
                    .def()
                    .help(
                        "Sign the transaction with the key for the given \
                         public key, public key hash or alias from your \
                         wallet.",
                    )
                    .conflicts_with_all([SIGNING_KEYS.name, SIGNATURES.name]),
            )
            .arg(CHAIN_ID_OPT.def().help("The chain ID."))
            .arg(
                FEE_PAYER_OPT
                    .def()
                    .help(
                        "The implicit address of the gas payer. It defaults \
                         to the address associated to the first key passed to \
                         --signing-keys.",
                    )
                    .conflicts_with(DISPOSABLE_SIGNING_KEY.name),
            )
        }

        fn parse(matches: &ArgMatches) -> Self {
            let dry_run = DRY_RUN_TX.parse(matches);
            let dry_run_wrapper = DRY_RUN_WRAPPER_TX.parse(matches);
            let dump_tx = DUMP_TX.parse(matches);
            let force = FORCE.parse(matches);
            let broadcast_only = BROADCAST_ONLY.parse(matches);
            let ledger_address = LEDGER_ADDRESS_DEFAULT.parse(matches);
            let initialized_account_alias = ALIAS_OPT.parse(matches);
<<<<<<< HEAD
            let wallet_alias_force = WALLET_ALIAS_FORCE.parse(matches);
            let gas_payer = GAS_PAYER.parse(matches);
            let gas_amount =
                InputAmount::Unvalidated(GAS_AMOUNT.parse(matches));
            let gas_token = GAS_TOKEN.parse(matches);
            let gas_limit = GAS_LIMIT.parse(matches).amount.into();
            let expiration = EXPIRATION_OPT.parse(matches);
=======
            let fee_amount =
                FEE_AMOUNT_OPT.parse(matches).map(InputAmount::Unvalidated);
            let fee_token = FEE_TOKEN.parse(matches);
            let fee_unshield = FEE_UNSHIELD_SPENDING_KEY.parse(matches);
            let _wallet_alias_force = WALLET_ALIAS_FORCE.parse(matches);
            let gas_limit = GAS_LIMIT.parse(matches);
            let wallet_alias_force = WALLET_ALIAS_FORCE.parse(matches);
            let expiration = EXPIRATION_OPT.parse(matches);
            let disposable_signing_key = DISPOSABLE_SIGNING_KEY.parse(matches);
>>>>>>> 9b67281e
            let signing_keys = SIGNING_KEYS.parse(matches);
            let signatures = SIGNATURES.parse(matches);
            let verification_key = VERIFICATION_KEY.parse(matches);
            let tx_reveal_code_path = PathBuf::from(TX_REVEAL_PK);
            let chain_id = CHAIN_ID_OPT.parse(matches);
            let password = None;
<<<<<<< HEAD
=======
            let wrapper_fee_payer = FEE_PAYER_OPT.parse(matches);
>>>>>>> 9b67281e
            let output_folder = OUTPUT_FOLDER_PATH.parse(matches);
            Self {
                dry_run,
                dry_run_wrapper,
                dump_tx,
                force,
                broadcast_only,
                ledger_address,
                initialized_account_alias,
                wallet_alias_force,
<<<<<<< HEAD
                gas_payer,
                gas_amount,
                gas_token,
                gas_limit,
                expiration,
=======
                fee_amount,
                fee_token,
                fee_unshield,
                gas_limit,
                expiration,
                disposable_signing_key,
>>>>>>> 9b67281e
                signing_keys,
                signatures,
                verification_key,
                tx_reveal_code_path,
                password,
                chain_id,
<<<<<<< HEAD
=======
                wrapper_fee_payer,
>>>>>>> 9b67281e
                output_folder,
            }
        }
    }

    impl CliToSdkCtxless<Query<SdkTypes>> for Query<CliTypes> {
        fn to_sdk_ctxless(self) -> Query<SdkTypes> {
            Query::<SdkTypes> { ledger_address: () }
        }
    }

    impl Args for Query<CliTypes> {
        fn def(app: App) -> App {
            app.arg(
                LEDGER_ADDRESS_DEFAULT
                    .def()
                    .help(LEDGER_ADDRESS_ABOUT)
                    // This used to be "ledger-address", alias for compatibility
                    .alias("ledger-address"),
            )
        }

        fn parse(matches: &ArgMatches) -> Self {
            let ledger_address = LEDGER_ADDRESS_DEFAULT.parse(matches);
            Self { ledger_address }
        }
    }

    impl Args for MaspAddrKeyAdd {
        fn parse(matches: &ArgMatches) -> Self {
            let alias = ALIAS.parse(matches);
            let alias_force = ALIAS_FORCE.parse(matches);
            let value = MASP_VALUE.parse(matches);
            let unsafe_dont_encrypt = UNSAFE_DONT_ENCRYPT.parse(matches);
            Self {
                alias,
                alias_force,
                value,
                unsafe_dont_encrypt,
            }
        }

        fn def(app: App) -> App {
            app.arg(
                ALIAS
                    .def()
                    .help("An alias to be associated with the new entry."),
            )
            .arg(ALIAS_FORCE.def().help(
                "Override the alias without confirmation if it already exists.",
            ))
            .arg(
                MASP_VALUE
                    .def()
                    .help("A spending key, viewing key, or payment address."),
            )
            .arg(UNSAFE_DONT_ENCRYPT.def().help(
                "UNSAFE: Do not encrypt the keypair. Do not use this for keys \
                 used in a live network.",
            ))
        }
    }

    impl Args for MaspSpendKeyGen {
        fn parse(matches: &ArgMatches) -> Self {
            let alias = ALIAS.parse(matches);
            let alias_force = ALIAS_FORCE.parse(matches);
            let unsafe_dont_encrypt = UNSAFE_DONT_ENCRYPT.parse(matches);
            Self {
                alias,
                alias_force,
                unsafe_dont_encrypt,
            }
        }

        fn def(app: App) -> App {
            app.arg(
                ALIAS
                    .def()
                    .help("An alias to be associated with the spending key."),
            )
            .arg(ALIAS_FORCE.def().help(
                "Override the alias without confirmation if it already exists.",
            ))
            .arg(UNSAFE_DONT_ENCRYPT.def().help(
                "UNSAFE: Do not encrypt the keypair. Do not use this for keys \
                 used in a live network.",
            ))
        }
    }

    impl CliToSdk<MaspPayAddrGen<SdkTypes>> for MaspPayAddrGen<CliTypes> {
        fn to_sdk(self, ctx: &mut Context) -> MaspPayAddrGen<SdkTypes> {
            MaspPayAddrGen::<SdkTypes> {
                alias: self.alias,
                alias_force: self.alias_force,
                viewing_key: ctx.get_cached(&self.viewing_key),
                pin: self.pin,
            }
        }
    }

    impl Args for MaspPayAddrGen<CliTypes> {
        fn parse(matches: &ArgMatches) -> Self {
            let alias = ALIAS.parse(matches);
            let alias_force = ALIAS_FORCE.parse(matches);
            let viewing_key = VIEWING_KEY.parse(matches);
            let pin = PIN.parse(matches);
            Self {
                alias,
                alias_force,
                viewing_key,
                pin,
            }
        }

        fn def(app: App) -> App {
            app.arg(
                ALIAS.def().help(
                    "An alias to be associated with the payment address.",
                ),
            )
            .arg(ALIAS_FORCE.def().help(
                "Override the alias without confirmation if it already exists.",
            ))
            .arg(VIEWING_KEY.def().help("The viewing key."))
            .arg(PIN.def().help(
                "Require that the single transaction to this address be \
                 pinned.",
            ))
        }
    }

    impl Args for KeyAndAddressRestore {
        fn parse(matches: &ArgMatches) -> Self {
            let scheme = SCHEME.parse(matches);
            let alias = ALIAS_OPT.parse(matches);
            let alias_force = ALIAS_FORCE.parse(matches);
            let unsafe_dont_encrypt = UNSAFE_DONT_ENCRYPT.parse(matches);
            let derivation_path = HD_WALLET_DERIVATION_PATH_OPT.parse(matches);
            Self {
                scheme,
                alias,
                alias_force,
                unsafe_dont_encrypt,
                derivation_path,
            }
        }

        fn def(app: App) -> App {
            app.arg(SCHEME.def().help(
                "The type of key that should be added. Argument must be \
                 either ed25519 or secp256k1. If none provided, the default \
                 key scheme is ed25519.",
            ))
            .arg(ALIAS_OPT.def().help(
                "The key and address alias. If none provided, the alias will \
                 be the public key hash.",
            ))
            .arg(
                ALIAS_FORCE
                    .def()
                    .help("Force overwrite the alias if it already exists."),
            )
            .arg(UNSAFE_DONT_ENCRYPT.def().help(
                "UNSAFE: Do not encrypt the keypair. Do not use this for keys \
                 used in a live network.",
            ))
            .arg(HD_WALLET_DERIVATION_PATH_OPT.def().help(
                "HD key derivation path. Use keyword `default` to refer to a \
                 scheme default path:\n- m/44'/60'/0'/0/0 for secp256k1 \
                 scheme\n- m/44'/877'/0'/0'/0' for ed25519 scheme.\nFor \
                 ed25519, all path indices will be promoted to hardened \
                 indexes. If none is specified, the scheme default path is \
                 used.",
            ))
        }
    }

    impl Args for KeyAndAddressGen {
        fn parse(matches: &ArgMatches) -> Self {
            let scheme = SCHEME.parse(matches);
            let alias = ALIAS_OPT.parse(matches);
            let alias_force = ALIAS_FORCE.parse(matches);
            let unsafe_dont_encrypt = UNSAFE_DONT_ENCRYPT.parse(matches);
            let derivation_path = HD_WALLET_DERIVATION_PATH_OPT.parse(matches);
            Self {
                scheme,
                alias,
                alias_force,
                unsafe_dont_encrypt,
                derivation_path,
            }
        }

        fn def(app: App) -> App {
            app.arg(SCHEME.def().help(
                "The type of key that should be generated. Argument must be \
                 either ed25519 or secp256k1. If none provided, the default \
                 key scheme is ed25519.",
            ))
            .arg(ALIAS_OPT.def().help(
                "The key and address alias. If none provided, the alias will \
                 be the public key hash.",
            ))
            .arg(ALIAS_FORCE.def().help(
                "Override the alias without confirmation if it already exists.",
            ))
            .arg(UNSAFE_DONT_ENCRYPT.def().help(
                "UNSAFE: Do not encrypt the keypair. Do not use this for keys \
                 used in a live network.",
            ))
            .arg(HD_WALLET_DERIVATION_PATH_OPT.def().help(
                "Generate a new key and wallet using BIP39 mnemonic code and \
                 HD derivation path. Use keyword `default` to refer to a \
                 scheme default path:\n- m/44'/60'/0'/0/0 for secp256k1 \
                 scheme\n- m/44'/877'/0'/0'/0' for ed25519 scheme.\nFor \
                 ed25519, all path indices will be promoted to hardened \
                 indexes. If none specified, mnemonic code and derivation \
                 path are not used.",
            ))
        }
    }

    impl Args for KeyFind {
        fn parse(matches: &ArgMatches) -> Self {
            let public_key = RAW_PUBLIC_KEY_OPT.parse(matches);
            let alias = ALIAS_OPT.parse(matches);
            let value = VALUE.parse(matches);
            let unsafe_show_secret = UNSAFE_SHOW_SECRET.parse(matches);

            Self {
                public_key,
                alias,
                value,
                unsafe_show_secret,
            }
        }

        fn def(app: App) -> App {
            app.arg(
                RAW_PUBLIC_KEY_OPT
                    .def()
                    .help("A public key associated with the keypair.")
                    .conflicts_with_all([ALIAS_OPT.name, VALUE.name]),
            )
            .arg(
                ALIAS_OPT
                    .def()
                    .help("An alias associated with the keypair.")
                    .conflicts_with(VALUE.name),
            )
            .arg(
                VALUE
                    .def()
                    .help("A public key or alias associated with the keypair."),
            )
            .arg(
                UNSAFE_SHOW_SECRET
                    .def()
                    .help("UNSAFE: Print the secret key."),
            )
        }
    }

    impl Args for AddrKeyFind {
        fn parse(matches: &ArgMatches) -> Self {
            let alias = ALIAS.parse(matches);
            let unsafe_show_secret = UNSAFE_SHOW_SECRET.parse(matches);
            Self {
                alias,
                unsafe_show_secret,
            }
        }

        fn def(app: App) -> App {
            app.arg(ALIAS.def().help("The alias that is to be found."))
                .arg(
                    UNSAFE_SHOW_SECRET
                        .def()
                        .help("UNSAFE: Print the spending key values."),
                )
        }
    }

    impl Args for MaspKeysList {
        fn parse(matches: &ArgMatches) -> Self {
            let decrypt = DECRYPT.parse(matches);
            let unsafe_show_secret = UNSAFE_SHOW_SECRET.parse(matches);
            Self {
                decrypt,
                unsafe_show_secret,
            }
        }

        fn def(app: App) -> App {
            app.arg(DECRYPT.def().help("Decrypt keys that are encrypted."))
                .arg(
                    UNSAFE_SHOW_SECRET
                        .def()
                        .help("UNSAFE: Print the spending key values."),
                )
        }
    }

    impl Args for KeyList {
        fn parse(matches: &ArgMatches) -> Self {
            let decrypt = DECRYPT.parse(matches);
            let unsafe_show_secret = UNSAFE_SHOW_SECRET.parse(matches);
            Self {
                decrypt,
                unsafe_show_secret,
            }
        }

        fn def(app: App) -> App {
            app.arg(DECRYPT.def().help("Decrypt keys that are encrypted."))
                .arg(
                    UNSAFE_SHOW_SECRET
                        .def()
                        .help("UNSAFE: Print the secret keys."),
                )
        }
    }

    impl Args for KeyExport {
        fn parse(matches: &ArgMatches) -> Self {
            let alias = ALIAS.parse(matches);

            Self { alias }
        }

        fn def(app: App) -> App {
            app.arg(
                ALIAS.def().help("The alias of the key you wish to export."),
            )
        }
    }

    impl Args for AddressOrAliasFind {
        fn parse(matches: &ArgMatches) -> Self {
            let alias = ALIAS_OPT.parse(matches);
            let address = RAW_ADDRESS_OPT.parse(matches);
            Self { alias, address }
        }

        fn def(app: App) -> App {
            app.arg(
                ALIAS_OPT
                    .def()
                    .help("An alias associated with the address."),
            )
            .arg(
                RAW_ADDRESS_OPT
                    .def()
                    .help("The bech32m encoded address string."),
            )
            .group(
                ArgGroup::new("find_flags")
                    .args([ALIAS_OPT.name, RAW_ADDRESS_OPT.name])
                    .required(true),
            )
        }
    }

    impl Args for AddressAdd {
        fn parse(matches: &ArgMatches) -> Self {
            let alias = ALIAS.parse(matches);
            let alias_force = ALIAS_FORCE.parse(matches);
            let address = RAW_ADDRESS.parse(matches);
            Self {
                alias,
                alias_force,
                address,
            }
        }

        fn def(app: App) -> App {
            app.arg(
                ALIAS
                    .def()
                    .help("An alias to be associated with the address."),
            )
            .arg(ALIAS_FORCE.def().help(
                "Override the alias without confirmation if it already exists.",
            ))
            .arg(
                RAW_ADDRESS
                    .def()
                    .help("The bech32m encoded address string."),
            )
        }
    }

    #[derive(Clone, Debug)]
    pub struct JoinNetwork {
        pub chain_id: ChainId,
        pub genesis_validator: Option<String>,
        pub pre_genesis_path: Option<PathBuf>,
        pub dont_prefetch_wasm: bool,
    }

    impl Args for JoinNetwork {
        fn parse(matches: &ArgMatches) -> Self {
            let chain_id = CHAIN_ID.parse(matches);
            let genesis_validator = GENESIS_VALIDATOR.parse(matches);
            let pre_genesis_path = PRE_GENESIS_PATH.parse(matches);
            let dont_prefetch_wasm = DONT_PREFETCH_WASM.parse(matches);
            Self {
                chain_id,
                genesis_validator,
                pre_genesis_path,
                dont_prefetch_wasm,
            }
        }

        fn def(app: App) -> App {
            app.arg(CHAIN_ID.def().help("The chain ID. The chain must be known in the repository: \
                                          https://github.com/heliaxdev/anoma-network-config"))
                .arg(GENESIS_VALIDATOR.def().help("The alias of the genesis validator that you want to set up as, if any."))
                .arg(PRE_GENESIS_PATH.def().help("The path to the pre-genesis directory for genesis validator, if any. Defaults to \"{base-dir}/pre-genesis/{genesis-validator}\"."))
            .arg(DONT_PREFETCH_WASM.def().help(
                "Do not pre-fetch WASM.",
            ))
        }
    }

    #[derive(Clone, Debug)]
    pub struct PkToTmAddress {
        pub public_key: common::PublicKey,
    }

    impl Args for PkToTmAddress {
        fn parse(matches: &ArgMatches) -> Self {
            let public_key = RAW_PUBLIC_KEY.parse(matches);
            Self { public_key }
        }

        fn def(app: App) -> App {
            app.arg(RAW_PUBLIC_KEY.def().help(
                "The consensus public key to be converted to Tendermint \
                 address.",
            ))
        }
    }

    #[derive(Clone, Debug)]
    pub struct DefaultBaseDir {}

    impl Args for DefaultBaseDir {
        fn parse(_matches: &ArgMatches) -> Self {
            Self {}
        }

        fn def(app: App) -> App {
            app
        }
    }

    #[derive(Clone, Debug)]
    pub struct FetchWasms {
        pub chain_id: ChainId,
    }

    impl Args for FetchWasms {
        fn parse(matches: &ArgMatches) -> Self {
            let chain_id = CHAIN_ID.parse(matches);
            Self { chain_id }
        }

        fn def(app: App) -> App {
            app.arg(CHAIN_ID.def().help("The chain ID. The chain must be known in the https://github.com/heliaxdev/anoma-network-config repository, in which case it should have pre-built wasms available for download."))
        }
    }

    #[derive(Clone, Debug)]
    pub struct InitNetwork {
        pub genesis_path: PathBuf,
        pub wasm_checksums_path: PathBuf,
        pub chain_id_prefix: ChainIdPrefix,
        pub unsafe_dont_encrypt: bool,
        pub consensus_timeout_commit: Timeout,
        pub localhost: bool,
        pub allow_duplicate_ip: bool,
        pub dont_archive: bool,
        pub archive_dir: Option<PathBuf>,
    }

    impl Args for InitNetwork {
        fn parse(matches: &ArgMatches) -> Self {
            let genesis_path = GENESIS_PATH.parse(matches);
            let wasm_checksums_path = WASM_CHECKSUMS_PATH.parse(matches);
            let chain_id_prefix = CHAIN_ID_PREFIX.parse(matches);
            let unsafe_dont_encrypt = UNSAFE_DONT_ENCRYPT.parse(matches);
            let consensus_timeout_commit =
                CONSENSUS_TIMEOUT_COMMIT.parse(matches);
            let localhost = LOCALHOST.parse(matches);
            let allow_duplicate_ip = ALLOW_DUPLICATE_IP.parse(matches);
            let dont_archive = DONT_ARCHIVE.parse(matches);
            let archive_dir = ARCHIVE_DIR.parse(matches);
            Self {
                genesis_path,
                wasm_checksums_path,
                chain_id_prefix,
                unsafe_dont_encrypt,
                consensus_timeout_commit,
                localhost,
                allow_duplicate_ip,
                dont_archive,
                archive_dir,
            }
        }

        fn def(app: App) -> App {
            app.arg(
                GENESIS_PATH.def().help(
                    "Path to the preliminary genesis configuration file.",
                ),
            )
            .arg(
                WASM_CHECKSUMS_PATH
                    .def()
                    .help("Path to the WASM checksums file."),
            )
            .arg(CHAIN_ID_PREFIX.def().help(
                "The chain ID prefix. Up to 19 alphanumeric, '.', '-' or '_' \
                 characters.",
            ))
            .arg(UNSAFE_DONT_ENCRYPT.def().help(
                "UNSAFE: Do not encrypt the generated keypairs. Do not use \
                 this for keys used in a live network.",
            ))
            .arg(CONSENSUS_TIMEOUT_COMMIT.def().help(
                "The Tendermint consensus timeout_commit configuration as \
                 e.g. `1s` or `1000ms`. Defaults to 10 seconds.",
            ))
            .arg(LOCALHOST.def().help(
                "Use localhost address for P2P and RPC connections for the \
                 validators ledger",
            ))
            .arg(ALLOW_DUPLICATE_IP.def().help(
                "Toggle to disable guard against peers connecting from the \
                 same IP. This option shouldn't be used in mainnet.",
            ))
            .arg(
                DONT_ARCHIVE
                    .def()
                    .help("Do NOT create the release archive."),
            )
            .arg(ARCHIVE_DIR.def().help(
                "Specify a directory into which to store the archive. Default \
                 is the current working directory.",
            ))
        }
    }

    #[derive(Clone, Debug)]
    pub struct InitGenesisValidator {
        pub alias: String,
        pub commission_rate: Dec,
        pub max_commission_rate_change: Dec,
        pub net_address: SocketAddr,
        pub unsafe_dont_encrypt: bool,
        pub key_scheme: SchemeType,
    }

    impl Args for InitGenesisValidator {
        fn parse(matches: &ArgMatches) -> Self {
            let alias = ALIAS.parse(matches);
            let commission_rate = COMMISSION_RATE.parse(matches);
            let max_commission_rate_change =
                MAX_COMMISSION_RATE_CHANGE.parse(matches);
            let net_address = NET_ADDRESS.parse(matches);
            let unsafe_dont_encrypt = UNSAFE_DONT_ENCRYPT.parse(matches);
            let key_scheme = SCHEME.parse(matches);
            Self {
                alias,
                net_address,
                unsafe_dont_encrypt,
                key_scheme,
                commission_rate,
                max_commission_rate_change,
            }
        }

        fn def(app: App) -> App {
            app.arg(ALIAS.def().help("The validator address alias."))
                .arg(NET_ADDRESS.def().help(
                    "Static {host:port} of your validator node's P2P address. \
                     Namada uses port `26656` for P2P connections by default, \
                     but you can configure a different value.",
                ))
                .arg(COMMISSION_RATE.def().help(
                    "The commission rate charged by the validator for \
                     delegation rewards. This is a required parameter.",
                ))
                .arg(MAX_COMMISSION_RATE_CHANGE.def().help(
                    "The maximum change per epoch in the commission rate \
                     charged by the validator for delegation rewards. This is \
                     a required parameter.",
                ))
                .arg(UNSAFE_DONT_ENCRYPT.def().help(
                    "UNSAFE: Do not encrypt the generated keypairs. Do not \
                     use this for keys used in a live network.",
                ))
                .arg(SCHEME.def().help(
                    "The key scheme/type used for the validator keys. \
                     Currently supports ed25519 and secp256k1.",
                ))
        }
    }
}

pub fn namada_cli() -> (cmds::Namada, String) {
    let app = namada_app();
    let matches = app.get_matches();
    let raw_sub_cmd =
        matches.subcommand().map(|(raw, _matches)| raw.to_string());
    let result = cmds::Namada::parse(&matches);
    match (result, raw_sub_cmd) {
        (Some(cmd), Some(raw_sub)) => return (cmd, raw_sub),
        _ => {
            namada_app().print_help().unwrap();
        }
    }
    safe_exit(2);
}

pub fn namada_node_cli() -> Result<(cmds::NamadaNode, Context)> {
    let app = namada_node_app();
    cmds::NamadaNode::parse_or_print_help(app)
}

#[allow(clippy::large_enum_variant)]
pub enum NamadaClient {
    WithoutContext(cmds::Utils, args::Global),
    WithContext(Box<(cmds::NamadaClientWithContext, Context)>),
}

pub fn namada_client_cli() -> Result<NamadaClient> {
    let app = namada_client_app();
    let matches = app.clone().get_matches();
    match Cmd::parse(&matches) {
        Some(cmd) => {
            let global_args = args::Global::parse(&matches);
            match cmd {
                cmds::NamadaClient::WithContext(sub_cmd) => {
                    let context = Context::new::<CliIo>(global_args)?;
                    Ok(NamadaClient::WithContext(Box::new((sub_cmd, context))))
                }
                cmds::NamadaClient::WithoutContext(sub_cmd) => {
                    Ok(NamadaClient::WithoutContext(sub_cmd, global_args))
                }
            }
        }
        None => {
            let mut app = app;
            app.print_help().unwrap();
            safe_exit(2);
        }
    }
}

pub fn namada_wallet_cli() -> Result<(cmds::NamadaWallet, Context)> {
    let app = namada_wallet_app();
    cmds::NamadaWallet::parse_or_print_help(app)
}

pub enum NamadaRelayer {
    EthBridgePoolWithCtx(Box<(cmds::EthBridgePoolWithCtx, Context)>),
    EthBridgePoolWithoutCtx(cmds::EthBridgePoolWithoutCtx),
    ValidatorSet(cmds::ValidatorSet),
}

pub fn namada_relayer_cli() -> Result<NamadaRelayer> {
    let app = namada_relayer_app();
    let matches = app.clone().get_matches();
    match Cmd::parse(&matches) {
        Some(cmd) => match cmd {
            cmds::NamadaRelayer::EthBridgePool(
                cmds::EthBridgePool::WithContext(sub_cmd),
            ) => {
                let global_args = args::Global::parse(&matches);
                let context = Context::new(global_args)?;
                Ok(NamadaRelayer::EthBridgePoolWithCtx(Box::new((
                    sub_cmd, context,
                ))))
            }
            cmds::NamadaRelayer::EthBridgePool(
                cmds::EthBridgePool::WithoutContext(sub_cmd),
            ) => Ok(NamadaRelayer::EthBridgePoolWithoutCtx(sub_cmd)),
            cmds::NamadaRelayer::ValidatorSet(sub_cmd) => {
                Ok(NamadaRelayer::ValidatorSet(sub_cmd))
            }
        },
        None => {
            let mut app = app;
            app.print_help().unwrap();
            safe_exit(2);
        }
    }
}

fn namada_app() -> App {
    let app = App::new(APP_NAME)
        .version(namada_version())
        .about("Namada command line interface.")
        .color(ColorChoice::Auto)
        .subcommand_required(true)
        .arg_required_else_help(true);
    cmds::Namada::add_sub(args::Global::def(app))
}

fn namada_node_app() -> App {
    let app = App::new(APP_NAME)
        .version(namada_version())
        .about("Namada node command line interface.")
        .color(ColorChoice::Auto)
        .subcommand_required(true)
        .arg_required_else_help(true);
    cmds::NamadaNode::add_sub(args::Global::def(app))
}

fn namada_client_app() -> App {
    let app = App::new(APP_NAME)
        .version(namada_version())
        .about("Namada client command line interface.")
        .color(ColorChoice::Auto)
        .subcommand_required(true)
        .arg_required_else_help(true);
    cmds::NamadaClient::add_sub(args::Global::def(app))
}

fn namada_wallet_app() -> App {
    let app = App::new(APP_NAME)
        .version(namada_version())
        .about("Namada wallet command line interface.")
        .color(ColorChoice::Auto)
        .subcommand_required(true)
        .arg_required_else_help(true);
    cmds::NamadaWallet::add_sub(args::Global::def(app))
}

fn namada_relayer_app() -> App {
    let app = App::new(APP_NAME)
        .version(namada_version())
        .about("Namada relayer command line interface.")
        .subcommand_required(true);
    cmds::NamadaRelayer::add_sub(args::Global::def(app))
}<|MERGE_RESOLUTION|>--- conflicted
+++ resolved
@@ -15,6 +15,7 @@
 
 use clap::{ArgGroup, ArgMatches, ColorChoice};
 use color_eyre::eyre::Result;
+use namada::types::io::DefaultIo;
 use utils::*;
 pub use utils::{dispatch_prompt, safe_exit, Cmd, TESTIN};
 
@@ -234,30 +235,6 @@
                 .subcommand(TxUpdateStewardCommission::def().display_order(4))
                 .subcommand(TxResignSteward::def().display_order(4))
                 // Queries
-<<<<<<< HEAD
-                .subcommand(QueryEpoch::def().display_order(4))
-                .subcommand(QueryAccount::def().display_order(4))
-                .subcommand(QueryTransfers::def().display_order(4))
-                .subcommand(QueryConversions::def().display_order(4))
-                .subcommand(QueryBlock::def().display_order(4))
-                .subcommand(QueryBalance::def().display_order(4))
-                .subcommand(QueryBonds::def().display_order(4))
-                .subcommand(QueryBondedStake::def().display_order(4))
-                .subcommand(QuerySlashes::def().display_order(4))
-                .subcommand(QueryDelegations::def().display_order(4))
-                .subcommand(QueryFindValidator::def().display_order(4))
-                .subcommand(QueryResult::def().display_order(4))
-                .subcommand(QueryRawBytes::def().display_order(4))
-                .subcommand(QueryProposal::def().display_order(4))
-                .subcommand(QueryProposalResult::def().display_order(4))
-                .subcommand(QueryProtocolParameters::def().display_order(4))
-                .subcommand(QueryPgf::def().display_order(4))
-                .subcommand(QueryValidatorState::def().display_order(4))
-                // Actions
-                .subcommand(SignTx::def().display_order(5))
-                // Utils
-                .subcommand(Utils::def().display_order(6))
-=======
                 .subcommand(QueryEpoch::def().display_order(5))
                 .subcommand(QueryAccount::def().display_order(5))
                 .subcommand(QueryTransfers::def().display_order(5))
@@ -280,7 +257,6 @@
                 .subcommand(SignTx::def().display_order(6))
                 // Utils
                 .subcommand(Utils::def().display_order(7))
->>>>>>> 9b67281e
         }
 
         fn parse(matches: &ArgMatches) -> Option<Self> {
@@ -2601,25 +2577,6 @@
     );
     pub const ETH_SYNC: ArgFlag = flag("sync");
     pub const EXPIRATION_OPT: ArgOpt<DateTimeUtc> = arg_opt("expiration");
-<<<<<<< HEAD
-    pub const FORCE: ArgFlag = flag("force");
-    pub const GAS_PAYER: ArgOpt<WalletKeypair> = arg("gas-payer").opt();
-    pub const GAS_AMOUNT: ArgDefault<token::DenominatedAmount> = arg_default(
-        "gas-amount",
-        DefaultFn(|| token::DenominatedAmount {
-            amount: token::Amount::default(),
-            denom: NATIVE_MAX_DECIMAL_PLACES.into(),
-        }),
-    );
-    pub const GAS_LIMIT: ArgDefault<token::DenominatedAmount> = arg_default(
-        "gas-limit",
-        DefaultFn(|| token::DenominatedAmount {
-            amount: token::Amount::default(),
-            denom: NATIVE_MAX_DECIMAL_PLACES.into(),
-        }),
-    );
-    pub const GAS_TOKEN: ArgDefaultFromCtx<WalletAddress> =
-=======
     pub const FEE_UNSHIELD_SPENDING_KEY: ArgOpt<WalletTransferSource> =
         arg_opt("gas-spending-key");
     pub const FEE_AMOUNT_OPT: ArgOpt<token::DenominatedAmount> =
@@ -2629,7 +2586,6 @@
     pub const GAS_LIMIT: ArgDefault<GasLimit> =
         arg_default("gas-limit", DefaultFn(|| GasLimit::from(20_000)));
     pub const FEE_TOKEN: ArgDefaultFromCtx<WalletAddress> =
->>>>>>> 9b67281e
         arg_default_from_ctx("gas-token", DefaultFn(|| "NAM".parse().unwrap()));
     pub const FEE_PAYER: Arg<WalletAddress> = arg("fee-payer");
     pub const FEE_AMOUNT: ArgDefault<token::DenominatedAmount> = arg_default(
@@ -2951,12 +2907,8 @@
                 sender: ctx.get(&self.sender),
                 amount: self.amount,
                 fee_amount: self.fee_amount,
-<<<<<<< HEAD
-                fee_payer: ctx.get(&self.fee_payer),
-=======
                 fee_payer: self.fee_payer.map(|fee_payer| ctx.get(&fee_payer)),
                 fee_token: ctx.get(&self.fee_token),
->>>>>>> 9b67281e
                 code_path: self.code_path,
             }
         }
@@ -2969,15 +2921,10 @@
             let recipient = BRIDGE_POOL_TARGET.parse(matches);
             let sender = SOURCE.parse(matches);
             let amount = InputAmount::Unvalidated(AMOUNT.parse(matches));
-<<<<<<< HEAD
-            let fee_amount = FEE_AMOUNT.parse(matches).amount;
-            let fee_payer = FEE_PAYER.parse(matches);
-=======
             let fee_amount =
                 InputAmount::Unvalidated(BRIDGE_POOL_GAS_AMOUNT.parse(matches));
             let fee_payer = BRIDGE_POOL_GAS_PAYER.parse(matches);
             let fee_token = BRIDGE_POOL_GAS_TOKEN.parse(matches);
->>>>>>> 9b67281e
             let code_path = PathBuf::from(TX_BRIDGE_POOL_WASM);
             let nut = NUT.parse(matches);
             Self {
@@ -2988,10 +2935,7 @@
                 amount,
                 fee_amount,
                 fee_payer,
-<<<<<<< HEAD
-=======
                 fee_token,
->>>>>>> 9b67281e
                 code_path,
                 nut,
             }
@@ -3413,17 +3357,10 @@
                 data_path: self.data_path.map(|data_path| {
                     std::fs::read(data_path)
                         .expect("Expected a file at given path")
-<<<<<<< HEAD
                 }),
                 serialized_tx: self.serialized_tx.map(|path| {
                     std::fs::read(path).expect("Expected a file at given path")
                 }),
-=======
-                }),
-                serialized_tx: self.serialized_tx.map(|path| {
-                    std::fs::read(path).expect("Expected a file at given path")
-                }),
->>>>>>> 9b67281e
                 owner: ctx.get(&self.owner),
             }
         }
@@ -3931,8 +3868,6 @@
                 ))
         }
     }
-<<<<<<< HEAD
-=======
 
     impl CliToSdk<UpdateStewardCommission<SdkTypes>>
         for UpdateStewardCommission<CliTypes>
@@ -4002,7 +3937,6 @@
                 .arg(STEWARD.def().help("Steward address."))
         }
     }
->>>>>>> 9b67281e
 
     impl CliToSdk<InitProposal<SdkTypes>> for InitProposal<CliTypes> {
         fn to_sdk(self, ctx: &mut Context) -> InitProposal<SdkTypes> {
@@ -4101,10 +4035,6 @@
                 voter: ctx.get(&self.voter),
                 is_offline: self.is_offline,
                 proposal_data: self.proposal_data.map(|path| {
-<<<<<<< HEAD
-                    println!("Not able to read {}.", path.to_string_lossy());
-=======
->>>>>>> 9b67281e
                     std::fs::read(path)
                         .expect("Should be able to read the file.")
                 }),
@@ -4313,23 +4243,23 @@
         }
     }
 
+    impl Args for QueryPgf<CliTypes> {
+        fn parse(matches: &ArgMatches) -> Self {
+            let query = Query::parse(matches);
+
+            Self { query }
+        }
+
+        fn def(app: App) -> App {
+            app.add_args::<Query<CliTypes>>()
+        }
+    }
+
     impl CliToSdk<QueryPgf<SdkTypes>> for QueryPgf<CliTypes> {
         fn to_sdk(self, ctx: &mut Context) -> QueryPgf<SdkTypes> {
             QueryPgf::<SdkTypes> {
                 query: self.query.to_sdk(ctx),
             }
-        }
-    }
-
-    impl Args for QueryPgf<CliTypes> {
-        fn parse(matches: &ArgMatches) -> Self {
-            let query = Query::parse(matches);
-
-            Self { query }
-        }
-
-        fn def(app: App) -> App {
-            app.add_args::<Query<CliTypes>>()
         }
     }
 
@@ -4883,17 +4813,11 @@
                 ledger_address: (),
                 initialized_account_alias: self.initialized_account_alias,
                 wallet_alias_force: self.wallet_alias_force,
-<<<<<<< HEAD
-                gas_payer: ctx.get_opt_cached(&self.gas_payer),
-                gas_amount: self.gas_amount,
-                gas_token: ctx.get(&self.gas_token),
-=======
                 fee_amount: self.fee_amount,
                 fee_token: ctx.get(&self.fee_token),
                 fee_unshield: self
                     .fee_unshield
                     .map(|ref fee_unshield| ctx.get_cached(fee_unshield)),
->>>>>>> 9b67281e
                 gas_limit: self.gas_limit,
                 signing_keys: self
                     .signing_keys
@@ -4908,10 +4832,7 @@
                 verification_key: self
                     .verification_key
                     .map(|public_key| ctx.get_cached(&public_key)),
-<<<<<<< HEAD
-=======
                 disposable_signing_key: self.disposable_signing_key,
->>>>>>> 9b67281e
                 tx_reveal_code_path: self.tx_reveal_code_path,
                 password: self.password,
                 expiration: self.expiration,
@@ -4979,22 +4900,6 @@
             .arg(WALLET_ALIAS_FORCE.def().help(
                 "Override the alias without confirmation if it already exists.",
             ))
-<<<<<<< HEAD
-            .arg(GAS_PAYER.def().help(
-                "The implicit address of the gas payer. It defaults to the \
-                 address associated to the first key passed to --signing-keys.",
-            ))
-            .arg(GAS_AMOUNT.def().help(
-                "The amount being paid for the inclusion of this transaction",
-            ))
-            .arg(GAS_TOKEN.def().help("The token for paying the gas"))
-            .arg(
-                GAS_LIMIT.def().help(
-                    "The maximum amount of gas needed to run transaction",
-                ),
-            )
-=======
->>>>>>> 9b67281e
             .arg(EXPIRATION_OPT.def().help(
                 "The expiration datetime of the transaction, after which the \
                  tx won't be accepted anymore. All of these examples are \
@@ -5002,8 +4907,6 @@
                  12:12:12Z\n2012-  12-12T12:  12:12Z",
             ))
             .arg(
-<<<<<<< HEAD
-=======
                 DISPOSABLE_SIGNING_KEY
                     .def()
                     .help(
@@ -5014,7 +4917,6 @@
                     .requires(FEE_UNSHIELD_SPENDING_KEY.name),
             )
             .arg(
->>>>>>> 9b67281e
                 SIGNING_KEYS
                     .def()
                     .help(
@@ -5039,11 +4941,7 @@
                         SIGNING_KEYS.name,
                         VERIFICATION_KEY.name,
                     ])
-<<<<<<< HEAD
-                    .requires(GAS_PAYER.name),
-=======
                     .requires(FEE_PAYER_OPT.name),
->>>>>>> 9b67281e
             )
             .arg(OUTPUT_FOLDER_PATH.def().help(
                 "The output folder path where the artifact will be stored.",
@@ -5079,15 +4977,6 @@
             let broadcast_only = BROADCAST_ONLY.parse(matches);
             let ledger_address = LEDGER_ADDRESS_DEFAULT.parse(matches);
             let initialized_account_alias = ALIAS_OPT.parse(matches);
-<<<<<<< HEAD
-            let wallet_alias_force = WALLET_ALIAS_FORCE.parse(matches);
-            let gas_payer = GAS_PAYER.parse(matches);
-            let gas_amount =
-                InputAmount::Unvalidated(GAS_AMOUNT.parse(matches));
-            let gas_token = GAS_TOKEN.parse(matches);
-            let gas_limit = GAS_LIMIT.parse(matches).amount.into();
-            let expiration = EXPIRATION_OPT.parse(matches);
-=======
             let fee_amount =
                 FEE_AMOUNT_OPT.parse(matches).map(InputAmount::Unvalidated);
             let fee_token = FEE_TOKEN.parse(matches);
@@ -5097,17 +4986,13 @@
             let wallet_alias_force = WALLET_ALIAS_FORCE.parse(matches);
             let expiration = EXPIRATION_OPT.parse(matches);
             let disposable_signing_key = DISPOSABLE_SIGNING_KEY.parse(matches);
->>>>>>> 9b67281e
             let signing_keys = SIGNING_KEYS.parse(matches);
             let signatures = SIGNATURES.parse(matches);
             let verification_key = VERIFICATION_KEY.parse(matches);
             let tx_reveal_code_path = PathBuf::from(TX_REVEAL_PK);
             let chain_id = CHAIN_ID_OPT.parse(matches);
             let password = None;
-<<<<<<< HEAD
-=======
             let wrapper_fee_payer = FEE_PAYER_OPT.parse(matches);
->>>>>>> 9b67281e
             let output_folder = OUTPUT_FOLDER_PATH.parse(matches);
             Self {
                 dry_run,
@@ -5118,30 +5003,19 @@
                 ledger_address,
                 initialized_account_alias,
                 wallet_alias_force,
-<<<<<<< HEAD
-                gas_payer,
-                gas_amount,
-                gas_token,
-                gas_limit,
-                expiration,
-=======
                 fee_amount,
                 fee_token,
                 fee_unshield,
                 gas_limit,
                 expiration,
                 disposable_signing_key,
->>>>>>> 9b67281e
                 signing_keys,
                 signatures,
                 verification_key,
                 tx_reveal_code_path,
                 password,
                 chain_id,
-<<<<<<< HEAD
-=======
                 wrapper_fee_payer,
->>>>>>> 9b67281e
                 output_folder,
             }
         }
@@ -5825,7 +5699,7 @@
                 cmds::EthBridgePool::WithContext(sub_cmd),
             ) => {
                 let global_args = args::Global::parse(&matches);
-                let context = Context::new(global_args)?;
+                let context = Context::new::<DefaultIo>(global_args)?;
                 Ok(NamadaRelayer::EthBridgePoolWithCtx(Box::new((
                     sub_cmd, context,
                 ))))
