use std::collections::HashSet;
use std::fs::File;
use std::io::Write;

use borsh::BorshDeserialize;
use borsh_ext::BorshSerializeExt;
use ledger_namada_rs::{BIP44Path, NamadaApp};
use ledger_transport_hid::hidapi::HidApi;
use ledger_transport_hid::TransportNativeHID;
use namada::core::ledger::governance::cli::offline::{
    OfflineProposal, OfflineSignedProposal, OfflineVote,
};
use namada::core::ledger::governance::cli::onchain::{
    DefaultProposal, PgfFundingProposal, PgfStewardProposal, ProposalVote,
};
use namada::ibc::apps::transfer::types::Memo;
use namada::proto::{CompressedSignature, Section, Signer, Tx};
use namada::types::address::{Address, ImplicitAddress};
use namada::types::dec::Dec;
use namada::types::io::Io;
use namada::types::key::{self, *};
use namada::types::transaction::pos::{BecomeValidator, ConsensusKeyChange};
use namada_sdk::rpc::{TxBroadcastData, TxResponse};
use namada_sdk::wallet::alias::validator_consensus_key;
use namada_sdk::{display_line, edisplay_line, error, signing, tx, Namada};
use rand::rngs::OsRng;

use super::rpc;
use crate::cli::{args, safe_exit};
use crate::client::rpc::query_wasm_code_hash;
use crate::client::tx::signing::{
    default_sign, init_validator_signing_data, SigningTxData,
};
use crate::client::tx::tx::ProcessTxResponse;
use crate::config::TendermintMode;
use crate::facade::tendermint_rpc::endpoint::broadcast::tx_sync::Response;
use crate::node::ledger::tendermint_node;
use crate::wallet::{gen_validator_keys, read_and_confirm_encryption_password};

/// Wrapper around `signing::aux_signing_data` that stores the optional
/// disposable address to the wallet
pub async fn aux_signing_data(
    context: &impl Namada,
    args: &args::Tx,
    owner: Option<Address>,
    default_signer: Option<Address>,
) -> Result<signing::SigningTxData, error::Error> {
    let signing_data =
        signing::aux_signing_data(context, args, owner, default_signer).await?;

    if args.disposable_signing_key {
        if !(args.dry_run || args.dry_run_wrapper) {
            // Store the generated signing key to wallet in case of need
            context.wallet().await.save().map_err(|_| {
                error::Error::Other(
                    "Failed to save disposable address to wallet".to_string(),
                )
            })?;
        } else {
            display_line!(
                context.io(),
                "Transaction dry run. The disposable address will not be \
                 saved to wallet."
            )
        }
    }

    Ok(signing_data)
}

// Sign the given transaction using a hardware wallet as a backup
pub async fn sign(
    context: &impl Namada,
    tx: &mut Tx,
    args: &args::Tx,
    signing_data: SigningTxData,
) -> Result<(), error::Error> {
    // Setup a reusable context for signing transactions using the Ledger
    if args.use_device {
        // Setup a reusable context for signing transactions using the Ledger
        let hidapi = HidApi::new().map_err(|err| {
            error::Error::Other(format!("Failed to create Hidapi: {}", err))
        })?;
        let app = NamadaApp::new(TransportNativeHID::new(&hidapi).map_err(
            |err| {
                error::Error::Other(format!(
                    "Unable to connect to Ledger: {}",
                    err
                ))
            },
        )?);
        // A closure to facilitate signing transactions also using the Ledger
        let with_hw =
            |mut tx: Tx,
             pubkey: common::PublicKey,
             parts: HashSet<signing::Signable>| {
                let app = &app;
                async move {
                    // Obtain derivation path corresponding to the signing
                    // public key
                    let path = context
                        .wallet()
                        .await
                        .find_path_by_pkh(&(&pubkey).into())
                        .map_err(|_| {
                            error::Error::Other(
                                "Unable to find derivation path for key"
                                    .to_string(),
                            )
                        })?;
                    let path = BIP44Path {
                        path: path.to_string(),
                    };
                    // Now check that the public key at this path in the Ledger
                    // matches
                    let response_pubkey = app
                        .get_address_and_pubkey(&path, false)
                        .await
                        .map_err(|err| error::Error::Other(err.to_string()))?;
                    let response_pubkey = common::PublicKey::try_from_slice(
                        &response_pubkey.public_key,
                    )
                    .map_err(|err| {
                        error::Error::Other(format!(
                            "unable to decode public key from hardware \
                             wallet: {}",
                            err
                        ))
                    })?;
                    if response_pubkey != pubkey {
                        return Err(error::Error::Other(format!(
                            "Unrecognized public key fetched fom Ledger: {}. \
                             Expected {}.",
                            response_pubkey, pubkey,
                        )));
                    }
                    // Get the Ledger to sign using our obtained derivation path
                    let response = app
                        .sign(&path, &tx.serialize_to_vec())
                        .await
                        .map_err(|err| error::Error::Other(err.to_string()))?;
                    // Sign the raw header if that is requested
                    if parts.contains(&signing::Signable::RawHeader) {
                        let pubkey =
                            common::PublicKey::try_from_slice(&response.pubkey)
                                .expect(
                                    "unable to parse public key from Ledger",
                                );
                        let signature = common::Signature::try_from_slice(
                            &response.raw_signature,
                        )
                        .expect("unable to parse signature from Ledger");
                        // Signatures from the Ledger come back in compressed
                        // form
                        let compressed = CompressedSignature {
                            targets: response.raw_indices,
                            signer: Signer::PubKeys(vec![pubkey]),
                            signatures: [(0, signature)].into(),
                        };
                        // Expand out the signature before adding it to the
                        // transaction
                        tx.add_section(Section::Signature(
                            compressed.expand(&tx),
                        ));
                    }
                    // Sign the fee header if that is requested
                    if parts.contains(&signing::Signable::FeeHeader) {
                        let pubkey =
                            common::PublicKey::try_from_slice(&response.pubkey)
                                .expect(
                                    "unable to parse public key from Ledger",
                                );
                        let signature = common::Signature::try_from_slice(
                            &response.wrapper_signature,
                        )
                        .expect("unable to parse signature from Ledger");
                        // Signatures from the Ledger come back in compressed
                        // form
                        let compressed = CompressedSignature {
                            targets: response.wrapper_indices,
                            signer: Signer::PubKeys(vec![pubkey]),
                            signatures: [(0, signature)].into(),
                        };
                        // Expand out the signature before adding it to the
                        // transaction
                        tx.add_section(Section::Signature(
                            compressed.expand(&tx),
                        ));
                    }
                    Ok(tx)
                }
            };
        // Finally, begin the signing with the Ledger as backup
        context.sign(tx, args, signing_data, with_hw).await?;
    } else {
        // Otherwise sign without a backup procedure
        context.sign(tx, args, signing_data, default_sign).await?;
    }
    Ok(())
}

// Build a transaction to reveal the signer of the given transaction.
pub async fn submit_reveal_aux(
    context: &impl Namada,
    args: args::Tx,
    address: &Address,
) -> Result<(), error::Error> {
    if args.dump_tx {
        return Ok(());
    }

    if let Address::Implicit(ImplicitAddress(pkh)) = address {
        let public_key = context
            .wallet_mut()
            .await
            .find_public_key_by_pkh(pkh)
            .map_err(|e| error::Error::Other(e.to_string()))?;

        if tx::is_reveal_pk_needed(context.client(), address, args.force)
            .await?
        {
            println!(
                "Submitting a tx to reveal the public key for address \
                 {address}..."
            );
            let (mut tx, signing_data, _epoch) =
                tx::build_reveal_pk(context, &args, &public_key).await?;

            signing::generate_test_vector(context, &tx).await?;

            sign(context, &mut tx, &args, signing_data).await?;

            signing::generate_test_vector(context, &tx).await?;

            context.submit(tx, &args).await?;
        }
    }

    Ok(())
}

pub async fn submit_bridge_pool_tx<N: Namada>(
    namada: &N,
    args: args::EthereumBridgePool,
) -> Result<(), error::Error> {
    let tx_args = args.tx.clone();
    let (mut tx, signing_data, _epoch) = args.clone().build(namada).await?;

    signing::generate_test_vector(namada, &tx).await?;

    if args.tx.dump_tx {
        tx::dump_tx(namada.io(), &args.tx, tx);
    } else {
        submit_reveal_aux(namada, tx_args.clone(), &args.sender).await?;

        sign(namada, &mut tx, &tx_args, signing_data).await?;

        signing::generate_test_vector(namada, &tx).await?;

        namada.submit(tx, &tx_args).await?;
    }

    Ok(())
}

pub async fn submit_custom<N: Namada>(
    namada: &N,
    args: args::TxCustom,
) -> Result<(), error::Error>
where
    <N::Client as namada::ledger::queries::Client>::Error: std::fmt::Display,
{
    submit_reveal_aux(namada, args.tx.clone(), &args.owner).await?;

    let (mut tx, signing_data, _epoch) = args.build(namada).await?;

    signing::generate_test_vector(namada, &tx).await?;

    if args.tx.dump_tx {
        tx::dump_tx(namada.io(), &args.tx, tx);
    } else {
        sign(namada, &mut tx, &args.tx, signing_data).await?;

        signing::generate_test_vector(namada, &tx).await?;

        namada.submit(tx, &args.tx).await?;
    }

    Ok(())
}

pub async fn submit_update_account<N: Namada>(
    namada: &N,
    args: args::TxUpdateAccount,
) -> Result<(), error::Error>
where
    <N::Client as namada::ledger::queries::Client>::Error: std::fmt::Display,
{
    let (mut tx, signing_data, _epoch) = args.build(namada).await?;

    signing::generate_test_vector(namada, &tx).await?;

    if args.tx.dump_tx {
        tx::dump_tx(namada.io(), &args.tx, tx);
    } else {
        sign(namada, &mut tx, &args.tx, signing_data).await?;

        signing::generate_test_vector(namada, &tx).await?;

        namada.submit(tx, &args.tx).await?;
    }

    Ok(())
}

pub async fn submit_init_account<N: Namada>(
    namada: &N,
    args: args::TxInitAccount,
) -> Result<Option<Address>, error::Error>
where
    <N::Client as namada::ledger::queries::Client>::Error: std::fmt::Display,
{
    let (mut tx, signing_data, _epoch) =
        tx::build_init_account(namada, &args).await?;

    signing::generate_test_vector(namada, &tx).await?;

    if args.tx.dump_tx {
        tx::dump_tx(namada.io(), &args.tx, tx);
    } else {
        sign(namada, &mut tx, &args.tx, signing_data).await?;

        signing::generate_test_vector(namada, &tx).await?;

        let result = namada.submit(tx, &args.tx).await?;
        if let ProcessTxResponse::Applied(response) = result {
            return Ok(response.initialized_accounts.first().cloned());
        }
    }

    Ok(None)
}

pub async fn submit_change_consensus_key(
    namada: &impl Namada,
    config: &mut crate::config::Config,
    args::ConsensusKeyChange {
        tx: tx_args,
        validator,
        consensus_key,
        tx_code_path: _,
    }: args::ConsensusKeyChange,
) -> Result<(), error::Error> {
    let tx_args = args::Tx {
        chain_id: tx_args
            .clone()
            .chain_id
            .or_else(|| Some(config.ledger.chain_id.clone())),
        ..tx_args.clone()
    };

    // TODO: do I need to get the validator alias from somewhere, if it exists?
    // // Don't think I should generate a new one... Should get the alias
    // for the consensus key though...

    let wallet = namada.wallet().await;

    let alias = wallet.find_alias(&validator).cloned();
    let base_consensus_key_alias = alias
        .map(|al| validator_consensus_key(&al))
        .unwrap_or_else(|| {
            validator_consensus_key(&validator.to_string().into())
        });
    let mut consensus_key_alias = base_consensus_key_alias.to_string();
    let all_keys = wallet.get_secret_keys();
    let mut key_counter = 0;
    while all_keys.contains_key(&consensus_key_alias) {
        key_counter += 1;
        consensus_key_alias =
            format!("{base_consensus_key_alias}-{key_counter}");
    }

    let mut wallet = namada.wallet_mut().await;
    let consensus_key = consensus_key
        .map(|key| match key {
            common::SecretKey::Ed25519(_) => key,
            common::SecretKey::Secp256k1(_) => {
                edisplay_line!(
                    namada.io(),
                    "Consensus key can only be ed25519"
                );
                safe_exit(1)
            }
        })
        .unwrap_or_else(|| {
            display_line!(namada.io(), "Generating new consensus key...");
            let password = read_and_confirm_encryption_password(false);
            wallet
                .gen_store_secret_key(
                    // Note that TM only allows ed25519 for consensus key
                    SchemeType::Ed25519,
                    Some(consensus_key_alias.clone()),
                    tx_args.wallet_alias_force,
                    password,
                    &mut OsRng,
                )
                .expect("Key generation should not fail.")
                .1
        });
    // To avoid wallet deadlocks in following operations
    drop(wallet);

    // Check that the new consensus key is unique
    let consensus_keys = rpc::query_consensus_keys(namada.client()).await;

    let new_ck = consensus_key.ref_to();
    if consensus_keys.contains(&new_ck) {
        edisplay_line!(namada.io(), "Consensus key can only be ed25519");
        safe_exit(1)
    }

    let tx_code_hash =
        query_wasm_code_hash(namada, args::TX_CHANGE_CONSENSUS_KEY_WASM)
            .await
            .unwrap();

    let chain_id = tx_args.chain_id.clone().unwrap();
    let mut tx = Tx::new(chain_id, tx_args.expiration);

    let data = ConsensusKeyChange {
        validator: validator.clone(),
        consensus_key: new_ck,
    };

    tx.add_code_from_hash(
        tx_code_hash,
        Some(args::TX_CHANGE_CONSENSUS_KEY_WASM.to_string()),
    )
    .add_data(data);
    let signing_data = aux_signing_data(namada, &tx_args, None, None).await?;

    tx::prepare_tx(
        namada,
        &tx_args,
        &mut tx,
        signing_data.fee_payer.clone(),
        None,
    )
    .await?;

    signing::generate_test_vector(namada, &tx).await?;

    if tx_args.dump_tx {
        tx::dump_tx(namada.io(), &tx_args, tx);
    } else {
        sign(namada, &mut tx, &tx_args, signing_data).await?;
        namada.submit(tx, &tx_args).await?;

        if !tx_args.dry_run {
            namada
                .wallet_mut()
                .await
                .save()
                .unwrap_or_else(|err| edisplay_line!(namada.io(), "{}", err));

            // let tendermint_home = config.ledger.cometbft_dir();
            // tendermint_node::write_validator_key(
            //     &tendermint_home,
            //     &consensus_key,
            // );
            // tendermint_node::write_validator_state(tendermint_home);

            display_line!(
                namada.io(),
                "  Consensus key \"{}\"",
                consensus_key_alias
            );
        } else {
            display_line!(
                namada.io(),
                "Transaction dry run. No new consensus key has been saved."
            );
        }
    }
    Ok(())
}

<<<<<<< HEAD
pub async fn submit_become_validator<'a>(
    namada: &impl Namada<'a>,
=======
pub async fn submit_init_validator(
    namada: &impl Namada,
>>>>>>> 8afe908f
    config: &mut crate::config::Config,
    args::TxBecomeValidator {
        tx: tx_args,
        address,
        scheme,
        consensus_key,
        eth_cold_key,
        eth_hot_key,
        protocol_key,
        commission_rate,
        max_commission_rate_change,
        email,
        website,
        description,
        discord_handle,
        unsafe_dont_encrypt,
        tx_code_path,
    }: args::TxBecomeValidator,
) -> Result<(), error::Error> {
    let tx_args = args::Tx {
        chain_id: tx_args
            .clone()
            .chain_id
            .or_else(|| Some(config.ledger.chain_id.clone())),
        ..tx_args.clone()
    };

    // Check that the address is established
    if !address.is_established() {
        edisplay_line!(
            namada.io(),
            "The given address {address} is not established. Only an \
             established address can become a validator.",
        );
        if !tx_args.force {
            safe_exit(1)
        }
    };

    // Check that the address is not already a validator
    if rpc::is_validator(namada.client(), &address).await {
        edisplay_line!(
            namada.io(),
            "The given address {address} is already a validator",
        );
        if !tx_args.force {
            safe_exit(1)
        }
    };

    // If the address is not yet a validator, it cannot have self-bonds, but it
    // may have delegations. It has to unbond those before it can become a
    // validator.
    if rpc::has_bonds(namada.client(), &address).await {
        edisplay_line!(
            namada.io(),
            "The given address {address} has delegations and therefore cannot \
             become a validator. To become a validator, you have to unbond \
             your delegations first.",
        );
        if !tx_args.force {
            safe_exit(1)
        }
    }

    // Validate the commission rate data
    if commission_rate > Dec::one() || commission_rate < Dec::zero() {
        edisplay_line!(
            namada.io(),
            "The validator commission rate must not exceed 1.0 or 100%, and \
             it must be 0 or positive."
        );
        if !tx_args.force {
            safe_exit(1)
        }
    }
    if max_commission_rate_change > Dec::one()
        || max_commission_rate_change < Dec::zero()
    {
        edisplay_line!(
            namada.io(),
            "The validator maximum change in commission rate per epoch must \
             not exceed 1.0 or 100%, and it must be 0 or positive."
        );
        if !tx_args.force {
            safe_exit(1)
        }
    }
    // Validate the email
    if email.is_empty() {
        edisplay_line!(
            namada.io(),
            "The validator email must not be an empty string."
        );
        if !tx_args.force {
            safe_exit(1)
        }
    }

    let alias = tx_args
        .initialized_account_alias
        .as_ref()
        .cloned()
        .unwrap_or_else(|| "validator".to_string());

    let validator_key_alias = format!("{}-key", alias);
    let consensus_key_alias = validator_consensus_key(&alias.clone().into());
    let protocol_key_alias = format!("{}-protocol-key", alias);
    let eth_hot_key_alias = format!("{}-eth-hot-key", alias);
    let eth_cold_key_alias = format!("{}-eth-cold-key", alias);

    let mut wallet = namada.wallet_mut().await;
    let consensus_key = consensus_key
        .map(|key| match key {
            common::SecretKey::Ed25519(_) => key,
            common::SecretKey::Secp256k1(_) => {
                edisplay_line!(
                    namada.io(),
                    "Consensus key can only be ed25519"
                );
                safe_exit(1)
            }
        })
        .unwrap_or_else(|| {
            display_line!(namada.io(), "Generating consensus key...");
            let password =
                read_and_confirm_encryption_password(unsafe_dont_encrypt);
            wallet
                .gen_store_secret_key(
                    // Note that TM only allows ed25519 for consensus key
                    SchemeType::Ed25519,
                    Some(consensus_key_alias.clone().into()),
                    tx_args.wallet_alias_force,
                    password,
                    &mut OsRng,
                )
                .expect("Key generation should not fail.")
                .1
        });

    let eth_cold_pk = eth_cold_key
        .map(|key| match key {
            common::SecretKey::Secp256k1(_) => key.ref_to(),
            common::SecretKey::Ed25519(_) => {
                edisplay_line!(
                    namada.io(),
                    "Eth cold key can only be secp256k1"
                );
                safe_exit(1)
            }
        })
        .unwrap_or_else(|| {
            display_line!(namada.io(), "Generating Eth cold key...");
            let password =
                read_and_confirm_encryption_password(unsafe_dont_encrypt);
            wallet
                .gen_store_secret_key(
                    // Note that ETH only allows secp256k1
                    SchemeType::Secp256k1,
                    Some(eth_cold_key_alias.clone()),
                    tx_args.wallet_alias_force,
                    password,
                    &mut OsRng,
                )
                .expect("Key generation should not fail.")
                .1
                .ref_to()
        });

    let eth_hot_pk = eth_hot_key
        .map(|key| match key {
            common::SecretKey::Secp256k1(_) => key.ref_to(),
            common::SecretKey::Ed25519(_) => {
                edisplay_line!(
                    namada.io(),
                    "Eth hot key can only be secp256k1"
                );
                safe_exit(1)
            }
        })
        .unwrap_or_else(|| {
            display_line!(namada.io(), "Generating Eth hot key...");
            let password =
                read_and_confirm_encryption_password(unsafe_dont_encrypt);
            wallet
                .gen_store_secret_key(
                    // Note that ETH only allows secp256k1
                    SchemeType::Secp256k1,
                    Some(eth_hot_key_alias.clone()),
                    tx_args.wallet_alias_force,
                    password,
                    &mut OsRng,
                )
                .expect("Key generation should not fail.")
                .1
                .ref_to()
        });
    // To avoid wallet deadlocks in following operations
    drop(wallet);

    if protocol_key.is_none() {
        display_line!(namada.io(), "Generating protocol signing key...");
    }
    // Generate the validator keys
    let validator_keys = gen_validator_keys(
        &mut *namada.wallet_mut().await,
        Some(eth_hot_pk.clone()),
        protocol_key,
        scheme,
    )
    .unwrap();
    let protocol_sk = validator_keys.get_protocol_keypair();
    let protocol_key = protocol_sk.to_public();

    // Store the protocol key in the wallet so that we can sign the tx with it
    // to verify ownership
    display_line!(namada.io(), "Storing protocol key in the wallet...");
    let password = read_and_confirm_encryption_password(unsafe_dont_encrypt);
    namada
        .wallet_mut()
        .await
        .insert_keypair(
            protocol_key_alias,
            tx_args.wallet_alias_force,
            protocol_sk.clone(),
            password,
            None,
            None,
        )
        .map_err(|err| error::Error::Other(err.to_string()))?;

    let tx_code_hash =
        query_wasm_code_hash(namada, tx_code_path.to_string_lossy())
            .await
            .unwrap();

    let chain_id = tx_args.chain_id.clone().unwrap();
    let mut tx = Tx::new(chain_id, tx_args.expiration);
    let data = BecomeValidator {
        address: address.clone(),
        consensus_key: consensus_key.ref_to(),
        eth_cold_key: key::secp256k1::PublicKey::try_from_pk(&eth_cold_pk)
            .unwrap(),
        eth_hot_key: key::secp256k1::PublicKey::try_from_pk(&eth_hot_pk)
            .unwrap(),
        protocol_key,
        commission_rate,
        max_commission_rate_change,
        email,
        description,
        website,
        discord_handle,
    };

    // Put together all the PKs that we have to sign with to verify ownership
    let account = namada_sdk::rpc::get_account_info(namada.client(), &address)
        .await?
        .unwrap_or_else(|| {
            edisplay_line!(
                namada.io(),
                "Unable to query account keys for address {address}."
            );
            safe_exit(1)
        });
    let mut all_pks: Vec<_> =
        account.public_keys_map.pk_to_idx.into_keys().collect();
    all_pks.push(consensus_key.to_public());
    all_pks.push(eth_cold_pk);
    all_pks.push(eth_hot_pk);
    all_pks.push(data.protocol_key.clone());

    tx.add_code_from_hash(
        tx_code_hash,
        Some(args::TX_BECOME_VALIDATOR_WASM.to_string()),
    )
    .add_data(data);

    let signing_data =
        init_validator_signing_data(namada, &tx_args, all_pks).await?;

    tx::prepare_tx(
        namada,
        &tx_args,
        &mut tx,
        signing_data.fee_payer.clone(),
        None,
    )
    .await?;

    signing::generate_test_vector(namada, &tx).await?;

    if tx_args.dump_tx {
        tx::dump_tx(namada.io(), &tx_args, tx);
    } else {
        sign(namada, &mut tx, &tx_args, signing_data).await?;

        signing::generate_test_vector(namada, &tx).await?;

        namada.submit(tx, &tx_args).await?.initialized_accounts();

        if !tx_args.dry_run {
            // add validator address and keys to the wallet
            namada
                .wallet_mut()
                .await
                .add_validator_data(address.clone(), validator_keys);
            namada
                .wallet_mut()
                .await
                .save()
                .unwrap_or_else(|err| edisplay_line!(namada.io(), "{}", err));

            let tendermint_home = config.ledger.cometbft_dir();
            tendermint_node::write_validator_key(
                &tendermint_home,
                &consensus_key,
            );
            tendermint_node::write_validator_state(tendermint_home);

            // Write Namada config stuff or figure out how to do the above
            // tendermint_node things two epochs in the future!!!
            config.ledger.shell.tendermint_mode = TendermintMode::Validator;
            config
                .write(
                    &config.ledger.shell.base_dir,
                    &config.ledger.chain_id,
                    true,
                )
                .unwrap();

            let pos_params = rpc::query_pos_parameters(namada.client()).await;

            display_line!(namada.io(), "");
            display_line!(
                namada.io(),
                "The keys for validator \"{alias}\" were stored in the wallet:"
            );
            display_line!(
                namada.io(),
                "  Validator account key \"{}\"",
                validator_key_alias
            );
            display_line!(
                namada.io(),
                "  Consensus key \"{}\"",
                consensus_key_alias
            );
            display_line!(
                namada.io(),
                "The ledger node has been setup to use this validator's \
                 address and consensus key."
            );
            display_line!(
                namada.io(),
                "Your validator will be active in {} epochs. Be sure to \
                 restart your node for the changes to take effect!",
                pos_params.pipeline_len
            );
        } else {
            display_line!(
                namada.io(),
                "Transaction dry run. No addresses have been saved."
            );
        }
    }
    Ok(())
}

<<<<<<< HEAD
pub async fn submit_init_validator<'a>(
    namada: &impl Namada<'a>,
    config: &mut crate::config::Config,
    args::TxInitValidator {
        tx: tx_args,
        scheme,
        account_keys,
        threshold,
        consensus_key,
        eth_cold_key,
        eth_hot_key,
        protocol_key,
        commission_rate,
        max_commission_rate_change,
        email,
        website,
        description,
        discord_handle,
        validator_vp_code_path,
        unsafe_dont_encrypt,
        tx_init_account_code_path,
        tx_become_validator_code_path,
    }: args::TxInitValidator,
) -> Result<(), error::Error> {
    let address = submit_init_account(
        namada,
        args::TxInitAccount {
            tx: tx_args.clone(),
            vp_code_path: validator_vp_code_path,
            tx_code_path: tx_init_account_code_path,
            public_keys: account_keys,
            threshold,
        },
    )
    .await?;

    if tx_args.dry_run {
        eprintln!(
            "Cannot proceed to become validator in dry-run as no account has \
             been created"
        );
        safe_exit(1);
    }
    let address = address.unwrap_or_else(|| {
        eprintln!(
            "Something went wrong with transaction to initialize an account \
             as no address has been created. Cannot proceed to become \
             validator."
        );
        safe_exit(1);
    });

    submit_become_validator(
        namada,
        config,
        args::TxBecomeValidator {
            tx: tx_args,
            address,
            scheme,
            consensus_key,
            eth_cold_key,
            eth_hot_key,
            protocol_key,
            commission_rate,
            max_commission_rate_change,
            email,
            description,
            website,
            discord_handle,
            tx_code_path: tx_become_validator_code_path,
            unsafe_dont_encrypt,
        },
    )
    .await
}

pub async fn submit_transfer<'a>(
    namada: &impl Namada<'a>,
=======
pub async fn submit_transfer(
    namada: &impl Namada,
>>>>>>> 8afe908f
    args: args::TxTransfer,
) -> Result<(), error::Error> {
    for _ in 0..2 {
        submit_reveal_aux(
            namada,
            args.tx.clone(),
            &args.source.effective_address(),
        )
        .await?;

        let (mut tx, signing_data, tx_epoch) =
            args.clone().build(namada).await?;
        signing::generate_test_vector(namada, &tx).await?;

        if args.tx.dump_tx {
            tx::dump_tx(namada.io(), &args.tx, tx);
            break;
        } else {
            sign(namada, &mut tx, &args.tx, signing_data).await?;

            signing::generate_test_vector(namada, &tx).await?;

            let result = namada.submit(tx, &args.tx).await?;

            let submission_epoch = rpc::query_and_print_epoch(namada).await;

            match result {
                ProcessTxResponse::Applied(resp) if
                // If a transaction is shielded
                    tx_epoch.is_some() &&
                // And it is rejected by a VP
                    resp.code == 1.to_string() &&
                // And its submission epoch doesn't match construction epoch
                    tx_epoch.unwrap() != submission_epoch =>
                {
                    // Then we probably straddled an epoch boundary. Let's retry...
                    edisplay_line!(namada.io(),
                        "MASP transaction rejected and this may be due to the \
                        epoch changing. Attempting to resubmit transaction.",
                    );
                    continue;
                },
                // Otherwise either the transaction was successful or it will not
                // benefit from resubmission
                _ => break,
            }
        }
    }

    Ok(())
}

pub async fn submit_ibc_transfer<N: Namada>(
    namada: &N,
    args: args::TxIbcTransfer,
) -> Result<(), error::Error>
where
    <N::Client as namada::ledger::queries::Client>::Error: std::fmt::Display,
{
    submit_reveal_aux(namada, args.tx.clone(), &args.source).await?;
    let (mut tx, signing_data, _epoch) = args.build(namada).await?;
    signing::generate_test_vector(namada, &tx).await?;

    if args.tx.dump_tx {
        tx::dump_tx(namada.io(), &args.tx, tx);
    } else {
        sign(namada, &mut tx, &args.tx, signing_data).await?;

        signing::generate_test_vector(namada, &tx).await?;

        namada.submit(tx, &args.tx).await?;
    }

    Ok(())
}

pub async fn submit_init_proposal<N: Namada>(
    namada: &N,
    args: args::InitProposal,
) -> Result<(), error::Error>
where
    <N::Client as namada::ledger::queries::Client>::Error: std::fmt::Display,
{
    let current_epoch = rpc::query_and_print_epoch(namada).await;
    let governance_parameters =
        rpc::query_governance_parameters(namada.client()).await;
    let (mut tx_builder, signing_data, _fee_unshield_epoch) = if args.is_offline
    {
        let proposal = OfflineProposal::try_from(args.proposal_data.as_ref())
            .map_err(|e| {
                error::TxError::FailedGovernaneProposalDeserialize(
                    e.to_string(),
                )
            })?
            .validate(current_epoch, args.tx.force)
            .map_err(|e| error::TxError::InvalidProposal(e.to_string()))?;

        let default_signer = Some(proposal.author.clone());
        let signing_data = aux_signing_data(
            namada,
            &args.tx,
            Some(proposal.author.clone()),
            default_signer,
        )
        .await?;

        let signed_offline_proposal = proposal.sign(
            args.tx.signing_keys,
            &signing_data.account_public_keys_map.unwrap(),
        );
        let output_file_path = signed_offline_proposal
            .serialize(args.tx.output_folder)
            .map_err(|e| {
                error::TxError::FailedGovernaneProposalDeserialize(
                    e.to_string(),
                )
            })?;

        display_line!(
            namada.io(),
            "Proposal serialized to: {}",
            output_file_path
        );
        return Ok(());
    } else if args.is_pgf_funding {
        let proposal =
            PgfFundingProposal::try_from(args.proposal_data.as_ref())
                .map_err(|e| {
                    error::TxError::FailedGovernaneProposalDeserialize(
                        e.to_string(),
                    )
                })?
                .validate(&governance_parameters, current_epoch, args.tx.force)
                .map_err(|e| error::TxError::InvalidProposal(e.to_string()))?;

        submit_reveal_aux(namada, args.tx.clone(), &proposal.proposal.author)
            .await?;

        tx::build_pgf_funding_proposal(namada, &args, proposal).await?
    } else if args.is_pgf_stewards {
        let proposal = PgfStewardProposal::try_from(
            args.proposal_data.as_ref(),
        )
        .map_err(|e| {
            error::TxError::FailedGovernaneProposalDeserialize(e.to_string())
        })?;
        let author_balance = rpc::get_token_balance(
            namada.client(),
            &namada.native_token(),
            &proposal.proposal.author,
        )
        .await;
        let proposal = proposal
            .validate(
                &governance_parameters,
                current_epoch,
                author_balance,
                args.tx.force,
            )
            .map_err(|e| error::TxError::InvalidProposal(e.to_string()))?;

        submit_reveal_aux(namada, args.tx.clone(), &proposal.proposal.author)
            .await?;

        tx::build_pgf_stewards_proposal(namada, &args, proposal).await?
    } else {
        let proposal = DefaultProposal::try_from(args.proposal_data.as_ref())
            .map_err(|e| {
            error::TxError::FailedGovernaneProposalDeserialize(e.to_string())
        })?;
        let author_balane = rpc::get_token_balance(
            namada.client(),
            &namada.native_token(),
            &proposal.proposal.author,
        )
        .await;
        let proposal = proposal
            .validate(
                &governance_parameters,
                current_epoch,
                author_balane,
                args.tx.force,
            )
            .map_err(|e| error::TxError::InvalidProposal(e.to_string()))?;

        submit_reveal_aux(namada, args.tx.clone(), &proposal.proposal.author)
            .await?;

        tx::build_default_proposal(namada, &args, proposal).await?
    };
    signing::generate_test_vector(namada, &tx_builder).await?;

    if args.tx.dump_tx {
        tx::dump_tx(namada.io(), &args.tx, tx_builder);
    } else {
        sign(namada, &mut tx_builder, &args.tx, signing_data).await?;

        signing::generate_test_vector(namada, &tx_builder).await?;

        namada.submit(tx_builder, &args.tx).await?;
    }

    Ok(())
}

pub async fn submit_vote_proposal<N: Namada>(
    namada: &N,
    args: args::VoteProposal,
) -> Result<(), error::Error>
where
    <N::Client as namada::ledger::queries::Client>::Error: std::fmt::Display,
{
    let (mut tx_builder, signing_data, _fee_unshield_epoch) = if args.is_offline
    {
        let default_signer = Some(args.voter.clone());
        let signing_data = aux_signing_data(
            namada,
            &args.tx,
            Some(args.voter.clone()),
            default_signer.clone(),
        )
        .await?;

        let proposal_vote = ProposalVote::try_from(args.vote)
            .map_err(|_| error::TxError::InvalidProposalVote)?;

        let proposal = OfflineSignedProposal::try_from(
            args.proposal_data.clone().unwrap().as_ref(),
        )
        .map_err(|e| error::TxError::InvalidProposal(e.to_string()))?
        .validate(
            &signing_data.account_public_keys_map.clone().unwrap(),
            signing_data.threshold,
            args.tx.force,
        )
        .map_err(|e| error::TxError::InvalidProposal(e.to_string()))?;
        let delegations = rpc::get_delegators_delegation_at(
            namada.client(),
            &args.voter,
            proposal.proposal.tally_epoch,
        )
        .await
        .keys()
        .cloned()
        .collect::<Vec<Address>>();

        let offline_vote = OfflineVote::new(
            &proposal,
            proposal_vote,
            args.voter.clone(),
            delegations,
        );

        let offline_signed_vote = offline_vote.sign(
            args.tx.signing_keys,
            &signing_data.account_public_keys_map.unwrap(),
        );
        let output_file_path = offline_signed_vote
            .serialize(args.tx.output_folder)
            .expect("Should be able to serialize the offline proposal");

        display_line!(
            namada.io(),
            "Proposal vote serialized to: {}",
            output_file_path
        );
        return Ok(());
    } else {
        args.build(namada).await?
    };
    signing::generate_test_vector(namada, &tx_builder).await?;

    if args.tx.dump_tx {
        tx::dump_tx(namada.io(), &args.tx, tx_builder);
    } else {
        sign(namada, &mut tx_builder, &args.tx, signing_data).await?;

        signing::generate_test_vector(namada, &tx_builder).await?;

        namada.submit(tx_builder, &args.tx).await?;
    }

    Ok(())
}

pub async fn sign_tx<N: Namada>(
    namada: &N,
    args::SignTx {
        tx: tx_args,
        tx_data,
        owner,
    }: args::SignTx,
) -> Result<(), error::Error>
where
    <N::Client as namada::ledger::queries::Client>::Error: std::fmt::Display,
{
    let tx = if let Ok(transaction) = Tx::deserialize(tx_data.as_ref()) {
        transaction
    } else {
        edisplay_line!(namada.io(), "Couldn't decode the transaction.");
        safe_exit(1)
    };
    let default_signer = Some(owner.clone());
    let signing_data =
        aux_signing_data(namada, &tx_args, Some(owner.clone()), default_signer)
            .await?;

    let mut wallet = namada.wallet_mut().await;
    let secret_keys = &signing_data
        .public_keys
        .iter()
        .filter_map(|public_key| {
            if let Ok(secret_key) =
                signing::find_key_by_pk(&mut wallet, &tx_args, public_key)
            {
                Some(secret_key)
            } else {
                edisplay_line!(
                    namada.io(),
                    "Couldn't find the secret key for {}. Skipping signature \
                     generation.",
                    public_key
                );
                None
            }
        })
        .collect::<Vec<common::SecretKey>>();

    if let Some(account_public_keys_map) = signing_data.account_public_keys_map
    {
        let signatures = tx.compute_section_signature(
            secret_keys,
            &account_public_keys_map,
            Some(owner),
        );

        for signature in &signatures {
            let filename = format!(
                "offline_signature_{}_{}.tx",
                tx.header_hash(),
                signature.pubkey,
            );
            let output_path = match &tx_args.output_folder {
                Some(path) => path.join(filename),
                None => filename.into(),
            };

            let signature_path = File::create(&output_path)
                .expect("Should be able to create signature file.");

            serde_json::to_writer_pretty(
                signature_path,
                &signature.serialize(),
            )
            .expect("Signature should be deserializable.");
            display_line!(
                namada.io(),
                "Signature for {} serialized at {}",
                signature.pubkey,
                output_path.display()
            );
        }
    }
    Ok(())
}

pub async fn submit_reveal_pk<N: Namada>(
    namada: &N,
    args: args::RevealPk,
) -> Result<(), error::Error>
where
    <N::Client as namada::ledger::queries::Client>::Error: std::fmt::Display,
{
    submit_reveal_aux(namada, args.tx, &(&args.public_key).into()).await?;

    Ok(())
}

pub async fn submit_bond<N: Namada>(
    namada: &N,
    args: args::Bond,
) -> Result<(), error::Error>
where
    <N::Client as namada::ledger::queries::Client>::Error: std::fmt::Display,
{
    let default_address = args.source.clone().unwrap_or(args.validator.clone());
    submit_reveal_aux(namada, args.tx.clone(), &default_address).await?;

    let (mut tx, signing_data, _fee_unshield_epoch) =
        args.build(namada).await?;
    signing::generate_test_vector(namada, &tx).await?;

    if args.tx.dump_tx {
        tx::dump_tx(namada.io(), &args.tx, tx);
    } else {
        sign(namada, &mut tx, &args.tx, signing_data).await?;

        signing::generate_test_vector(namada, &tx).await?;

        namada.submit(tx, &args.tx).await?;
    }

    Ok(())
}

pub async fn submit_unbond<N: Namada>(
    namada: &N,
    args: args::Unbond,
) -> Result<(), error::Error>
where
    <N::Client as namada::ledger::queries::Client>::Error: std::fmt::Display,
{
    let (mut tx, signing_data, _fee_unshield_epoch, latest_withdrawal_pre) =
        args.build(namada).await?;
    signing::generate_test_vector(namada, &tx).await?;

    if args.tx.dump_tx {
        tx::dump_tx(namada.io(), &args.tx, tx);
    } else {
        sign(namada, &mut tx, &args.tx, signing_data).await?;

        signing::generate_test_vector(namada, &tx).await?;

        namada.submit(tx, &args.tx).await?;

        tx::query_unbonds(namada, args.clone(), latest_withdrawal_pre).await?;
    }

    Ok(())
}

pub async fn submit_withdraw<N: Namada>(
    namada: &N,
    args: args::Withdraw,
) -> Result<(), error::Error>
where
    <N::Client as namada::ledger::queries::Client>::Error: std::fmt::Display,
{
    let (mut tx, signing_data, _fee_unshield_epoch) =
        args.build(namada).await?;
    signing::generate_test_vector(namada, &tx).await?;

    if args.tx.dump_tx {
        tx::dump_tx(namada.io(), &args.tx, tx);
    } else {
        sign(namada, &mut tx, &args.tx, signing_data).await?;

        signing::generate_test_vector(namada, &tx).await?;

        namada.submit(tx, &args.tx).await?;
    }

    Ok(())
}

pub async fn submit_claim_rewards<N: Namada>(
    namada: &N,
    args: args::ClaimRewards,
) -> Result<(), error::Error>
where
    <N::Client as namada::ledger::queries::Client>::Error: std::fmt::Display,
{
    let (mut tx, signing_data, _fee_unshield_epoch) =
        args.build(namada).await?;
    signing::generate_test_vector(namada, &tx).await?;

    if args.tx.dump_tx {
        tx::dump_tx(namada.io(), &args.tx, tx);
    } else {
        sign(namada, &mut tx, &args.tx, signing_data).await?;

        signing::generate_test_vector(namada, &tx).await?;

        namada.submit(tx, &args.tx).await?;
    }

    Ok(())
}

pub async fn submit_redelegate<N: Namada>(
    namada: &N,
    args: args::Redelegate,
) -> Result<(), error::Error>
where
    <N::Client as namada::ledger::queries::Client>::Error: std::fmt::Display,
{
    let (mut tx, signing_data) = args.build(namada).await?;
    signing::generate_test_vector(namada, &tx).await?;

    if args.tx.dump_tx {
        tx::dump_tx(namada.io(), &args.tx, tx);
    } else {
        sign(namada, &mut tx, &args.tx, signing_data).await?;

        signing::generate_test_vector(namada, &tx).await?;

        namada.submit(tx, &args.tx).await?;
    }

    Ok(())
}

pub async fn submit_validator_commission_change<N: Namada>(
    namada: &N,
    args: args::CommissionRateChange,
) -> Result<(), error::Error>
where
    <N::Client as namada::ledger::queries::Client>::Error: std::fmt::Display,
{
    let (mut tx, signing_data, _fee_unshield_epoch) =
        args.build(namada).await?;
    signing::generate_test_vector(namada, &tx).await?;

    if args.tx.dump_tx {
        tx::dump_tx(namada.io(), &args.tx, tx);
    } else {
        sign(namada, &mut tx, &args.tx, signing_data).await?;

        signing::generate_test_vector(namada, &tx).await?;

        namada.submit(tx, &args.tx).await?;
    }

    Ok(())
}

pub async fn submit_validator_metadata_change<N: Namada>(
    namada: &N,
    args: args::MetaDataChange,
) -> Result<(), error::Error>
where
    <N::Client as namada::ledger::queries::Client>::Error: std::fmt::Display,
{
    let (mut tx, signing_data, _fee_unshield_epoch) =
        args.build(namada).await?;
    signing::generate_test_vector(namada, &tx).await?;

    if args.tx.dump_tx {
        tx::dump_tx(namada.io(), &args.tx, tx);
    } else {
        sign(namada, &mut tx, &args.tx, signing_data).await?;

        signing::generate_test_vector(namada, &tx).await?;

        namada.submit(tx, &args.tx).await?;
    }

    Ok(())
}

// pub async fn submit_change_consensus_key<N: Namada>(
//     namada: &N,
//     args: args::ConsensusKeyChange,
// ) -> Result<(), error::Error>
// where
//     <N::Client as namada::ledger::queries::Client>::Error: std::fmt::Display,
// {
//     let (mut tx, signing_data, _fee_unshield_epoch) =
//         args.build(namada).await?;
//     signing::generate_test_vector(namada, &tx).await?;

//     if args.tx.dump_tx {
//         tx::dump_tx(namada.io(), &args.tx, tx);
//     } else {
//         namada.sign(&mut tx, &args.tx, signing_data).await?;

//         namada.submit(tx, &args.tx).await?;
//     }

//     Ok(())
// }

pub async fn submit_unjail_validator<N: Namada>(
    namada: &N,
    args: args::TxUnjailValidator,
) -> Result<(), error::Error>
where
    <N::Client as namada::ledger::queries::Client>::Error: std::fmt::Display,
{
    let (mut tx, signing_data, _fee_unshield_epoch) =
        args.build(namada).await?;
    signing::generate_test_vector(namada, &tx).await?;

    if args.tx.dump_tx {
        tx::dump_tx(namada.io(), &args.tx, tx);
    } else {
        sign(namada, &mut tx, &args.tx, signing_data).await?;

        signing::generate_test_vector(namada, &tx).await?;

        namada.submit(tx, &args.tx).await?;
    }

    Ok(())
}

pub async fn submit_deactivate_validator<N: Namada>(
    namada: &N,
    args: args::TxDeactivateValidator,
) -> Result<(), error::Error>
where
    <N::Client as namada::ledger::queries::Client>::Error: std::fmt::Display,
{
    let (mut tx, signing_data, _fee_unshield_epoch) =
        args.build(namada).await?;
    signing::generate_test_vector(namada, &tx).await?;

    if args.tx.dump_tx {
        tx::dump_tx(namada.io(), &args.tx, tx);
    } else {
        sign(namada, &mut tx, &args.tx, signing_data).await?;

        signing::generate_test_vector(namada, &tx).await?;

        namada.submit(tx, &args.tx).await?;
    }

    Ok(())
}

pub async fn submit_reactivate_validator<N: Namada>(
    namada: &N,
    args: args::TxReactivateValidator,
) -> Result<(), error::Error>
where
    <N::Client as namada::ledger::queries::Client>::Error: std::fmt::Display,
{
    let (mut tx, signing_data, _fee_unshield_epoch) =
        args.build(namada).await?;
    signing::generate_test_vector(namada, &tx).await?;

    if args.tx.dump_tx {
        tx::dump_tx(namada.io(), &args.tx, tx);
    } else {
        sign(namada, &mut tx, &args.tx, signing_data).await?;

        signing::generate_test_vector(namada, &tx).await?;

        namada.submit(tx, &args.tx).await?;
    }

    Ok(())
}

pub async fn submit_update_steward_commission<N: Namada>(
    namada: &N,
    args: args::UpdateStewardCommission,
) -> Result<(), error::Error>
where
    <N::Client as namada::ledger::queries::Client>::Error: std::fmt::Display,
{
    let (mut tx, signing_data, _fee_unshield_epoch) =
        args.build(namada).await?;

    signing::generate_test_vector(namada, &tx).await?;

    if args.tx.dump_tx {
        tx::dump_tx(namada.io(), &args.tx, tx);
    } else {
        sign(namada, &mut tx, &args.tx, signing_data).await?;

        signing::generate_test_vector(namada, &tx).await?;

        namada.submit(tx, &args.tx).await?;
    }

    Ok(())
}

pub async fn submit_resign_steward<N: Namada>(
    namada: &N,
    args: args::ResignSteward,
) -> Result<(), error::Error>
where
    <N::Client as namada::ledger::queries::Client>::Error: std::fmt::Display,
{
    let (mut tx, signing_data, _epoch) = args.build(namada).await?;

    signing::generate_test_vector(namada, &tx).await?;

    if args.tx.dump_tx {
        tx::dump_tx(namada.io(), &args.tx, tx);
    } else {
        sign(namada, &mut tx, &args.tx, signing_data).await?;

        signing::generate_test_vector(namada, &tx).await?;

        namada.submit(tx, &args.tx).await?;
    }

    Ok(())
}

/// Save accounts initialized from a tx into the wallet, if any.
pub async fn save_initialized_accounts(
    namada: &impl Namada,
    args: &args::Tx,
    initialized_accounts: Vec<Address>,
) {
    tx::save_initialized_accounts(namada, args, initialized_accounts).await
}

/// Broadcast a transaction to be included in the blockchain and checks that
/// the tx has been successfully included into the mempool of a validator
///
/// In the case of errors in any of those stages, an error message is returned
pub async fn broadcast_tx(
    namada: &impl Namada,
    to_broadcast: &TxBroadcastData,
) -> Result<Response, error::Error> {
    tx::broadcast_tx(namada, to_broadcast).await
}

/// Broadcast a transaction to be included in the blockchain.
///
/// Checks that
/// 1. The tx has been successfully included into the mempool of a validator
/// 2. The tx with encrypted payload has been included on the blockchain
/// 3. The decrypted payload of the tx has been included on the blockchain.
///
/// In the case of errors in any of those stages, an error message is returned
pub async fn submit_tx(
    namada: &impl Namada,
    to_broadcast: TxBroadcastData,
) -> Result<TxResponse, error::Error> {
    tx::submit_tx(namada, to_broadcast).await
}

pub async fn gen_ibc_shielded_transfer(
    context: &impl Namada,
    args: args::GenIbcShieldedTransafer,
) -> Result<(), error::Error> {
    if let Some(shielded_transfer) =
        tx::gen_ibc_shielded_transfer(context, args.clone()).await?
    {
        let tx_id = shielded_transfer.masp_tx.txid().to_string();
        let filename = format!("ibc_shielded_transfer_{}.memo", tx_id);
        let output_path = match &args.output_folder {
            Some(path) => path.join(filename),
            None => filename.into(),
        };
        let mut out = File::create(&output_path)
            .expect("Should be able to create the out file.");
        out.write_all(Memo::from(shielded_transfer).as_ref().as_bytes())
            .expect("IBC memo should be deserializable.");
        println!(
            "Output IBC shielded transfer for {tx_id} to {}",
            output_path.to_string_lossy()
        );
    } else {
        eprintln!("No shielded transfer for this IBC transfer.")
    }
    Ok(())
}<|MERGE_RESOLUTION|>--- conflicted
+++ resolved
@@ -485,13 +485,8 @@
     Ok(())
 }
 
-<<<<<<< HEAD
-pub async fn submit_become_validator<'a>(
-    namada: &impl Namada<'a>,
-=======
-pub async fn submit_init_validator(
+pub async fn submit_become_validator(
     namada: &impl Namada,
->>>>>>> 8afe908f
     config: &mut crate::config::Config,
     args::TxBecomeValidator {
         tx: tx_args,
@@ -860,9 +855,8 @@
     Ok(())
 }
 
-<<<<<<< HEAD
-pub async fn submit_init_validator<'a>(
-    namada: &impl Namada<'a>,
+pub async fn submit_init_validator(
+    namada: &impl Namada,
     config: &mut crate::config::Config,
     args::TxInitValidator {
         tx: tx_args,
@@ -937,12 +931,8 @@
     .await
 }
 
-pub async fn submit_transfer<'a>(
-    namada: &impl Namada<'a>,
-=======
 pub async fn submit_transfer(
     namada: &impl Namada,
->>>>>>> 8afe908f
     args: args::TxTransfer,
 ) -> Result<(), error::Error> {
     for _ in 0..2 {
