--- conflicted
+++ resolved
@@ -143,8 +143,6 @@
     pub address: Multiaddr,
     pub peer_id: PeerId,
 }
-<<<<<<< HEAD
-=======
 
 impl Serialize for PeerAddress {
     fn serialize<S>(
@@ -186,67 +184,6 @@
     }
 }
 
-#[derive(Debug, Serialize, Deserialize)]
-pub struct DiscoverPeer {
-    pub max_discovery_peers: u64,
-    pub kademlia: bool,
-    pub mdns: bool,
-    pub bootstrap_peers: HashSet<PeerAddress>, /* TODO add reserved_peers(explicit peers for gossipsub network, to not
-                                                * be added to kademlia) */
-}
-
-impl Default for DiscoverPeer {
-    fn default() -> Self {
-        Self {
-            max_discovery_peers: 16,
-            kademlia: true,
-            mdns: true,
-            bootstrap_peers: HashSet::new(),
-        }
-    }
-}
->>>>>>> 59bd7a06
-
-impl Serialize for PeerAddress {
-    fn serialize<S>(
-        &self,
-        serializer: S,
-    ) -> std::result::Result<S::Ok, S::Error>
-    where
-        S: serde::Serializer,
-    {
-        let mut address = self.address.clone();
-        address.push(Protocol::P2p(Multihash::from(self.peer_id)));
-        address.serialize(serializer)
-    }
-}
-
-impl de::Error for SerdeError {
-    fn custom<T: Display>(msg: T) -> Self {
-        SerdeError::Message(msg.to_string())
-    }
-}
-
-impl<'de> Deserialize<'de> for PeerAddress {
-    fn deserialize<D>(deserializer: D) -> std::result::Result<Self, D::Error>
-    where
-        D: serde::Deserializer<'de>,
-    {
-        use serde::de::Error;
-
-        let mut address = Multiaddr::deserialize(deserializer)
-            .map_err(|err| SerdeError::BadBootstrapPeerFormat(err.to_string()))
-            .map_err(D::Error::custom)?;
-        if let Some(Protocol::P2p(mh)) = address.pop() {
-            let peer_id = PeerId::from_multihash(mh).unwrap();
-            Ok(Self { address, peer_id })
-        } else {
-            Err(SerdeError::BadBootstrapPeerFormat(address.to_string()))
-                .map_err(D::Error::custom)
-        }
-    }
-}
-
 #[derive(Debug, Serialize, Deserialize, Clone)]
 pub struct DiscoverPeer {
     pub max_discovery_peers: u64,
@@ -295,6 +232,7 @@
     }
 }
 
+#[cfg(test)]
 impl IntentGossiper {
     pub fn default_with_address(ip: String, port: u32) -> Self {
         let mut gossiper_config = IntentGossiper::default();
