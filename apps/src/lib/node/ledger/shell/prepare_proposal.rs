--- conflicted
+++ resolved
@@ -9,11 +9,7 @@
 use namada::ledger::storage::traits::StorageHasher;
 use namada::ledger::storage::{DBIter, DB};
 use namada::proto::Tx;
-<<<<<<< HEAD
 use namada::types::storage::BlockHeight;
-=======
-use namada::types::internal::WrapperTxInQueue;
->>>>>>> 5da82f09
 use namada::types::transaction::tx_types::TxType;
 use namada::types::transaction::wrapper::wrapper_tx::PairingEngine;
 use namada::types::transaction::{AffineCurve, DecryptedTx, EllipticCurve};
@@ -39,13 +35,6 @@
 use crate::node::ledger::shell::{process_tx, ShellMode};
 use crate::node::ledger::shims::abcipp_shim_types::shim::{response, TxBytes};
 
-// TODO: remove this hard-coded value; Tendermint, and thus
-// Namada uses 20 MiB max block sizes by default; 5 MiB leaves
-// plenty of room for header data, evidence and protobuf serialization
-// overhead
-const MAX_PROPOSAL_SIZE: usize = 5 << 20;
-const HALF_MAX_PROPOSAL_SIZE: usize = MAX_PROPOSAL_SIZE / 2;
-
 impl<D, H> Shell<D, H>
 where
     D: DB + for<'iter> DBIter<'iter> + Sync + 'static,
@@ -53,15 +42,8 @@
 {
     /// Begin a new block.
     ///
-<<<<<<< HEAD
     /// Block construction is documented in [`block_space_alloc`]
     /// and [`block_space_alloc::states`].
-=======
-    /// We fill half the block space with new wrapper txs given to us
-    /// from the mempool by tendermint. The rest of the block is filled
-    /// with decryptions of the wrapper txs from the previously
-    /// committed block.
->>>>>>> 5da82f09
     ///
     /// INVARIANT: Any changes applied in this method must be reverted if
     /// the proposal is rejected (unless we can simply overwrite
@@ -75,7 +57,6 @@
         // proposal is accepted
         self.gas_meter.reset();
         let txs = if let ShellMode::Validator { .. } = self.mode {
-<<<<<<< HEAD
             // start counting allotted space for txs
             let alloc = BlockSpaceAllocator::from(&self.storage);
             #[cfg(not(feature = "abcipp"))]
@@ -149,10 +130,13 @@
             .storage
             .tx_queue
             .iter()
-            .map(|tx| {
-                Tx::from(match tx.decrypt(privkey) {
-                    Ok(tx) => DecryptedTx::Decrypted(tx),
-                    _ => DecryptedTx::Undecryptable(tx.clone()),
+            .map(|queued_tx| {
+                Tx::from(match queued_tx.tx.decrypt(privkey) {
+                    Ok(decrypted_tx) => DecryptedTx::Decrypted {
+                        tx: decrypted_tx,
+                        has_valid_pow: queued_tx.has_valid_pow,
+                    },
+                    _ => DecryptedTx::Undecryptable(queued_tx.tx.clone()),
                 })
                 .to_bytes()
             })
@@ -186,87 +170,6 @@
             })
             .collect();
         let alloc = alloc.next_state();
-=======
-            // TODO: This should not be hardcoded
-            let privkey = <EllipticCurve as PairingEngine>::G2Affine::prime_subgroup_generator();
-
-            // TODO: Craft the Ethereum state update tx
-            // filter in half of the new txs from Tendermint, only keeping
-            // wrappers
-            let mut total_proposal_size = 0;
-            #[cfg(feature = "abcipp")]
-            let mut txs: Vec<TxRecord> = req
-                .txs
-                .into_iter()
-                .map(|tx_bytes| {
-                    if let Ok(Ok(TxType::Wrapper(_))) =
-                        Tx::try_from(tx_bytes.as_slice()).map(process_tx)
-                    {
-                        record::keep(tx_bytes)
-                    } else {
-                        record::remove(tx_bytes)
-                    }
-                })
-                .take_while(|tx_record| {
-                    let new_size = total_proposal_size + tx_record.tx.len();
-                    if new_size > HALF_MAX_PROPOSAL_SIZE
-                        || tx_record.action != TxAction::Unmodified as i32
-                    {
-                        false
-                    } else {
-                        total_proposal_size = new_size;
-                        true
-                    }
-                })
-                .collect();
-            #[cfg(not(feature = "abcipp"))]
-            let mut txs: Vec<TxBytes> = req
-                .txs
-                .into_iter()
-                .filter_map(|tx_bytes| {
-                    if let Ok(Ok(TxType::Wrapper(_))) =
-                        Tx::try_from(tx_bytes.as_slice()).map(process_tx)
-                    {
-                        Some(tx_bytes)
-                    } else {
-                        None
-                    }
-                })
-                .take_while(|tx_bytes| {
-                    let new_size = total_proposal_size + tx_bytes.len();
-                    if new_size > HALF_MAX_PROPOSAL_SIZE {
-                        false
-                    } else {
-                        total_proposal_size = new_size;
-                        true
-                    }
-                })
-                .collect();
-
-            // decrypt the wrapper txs included in the previous block
-            let decrypted_txs = self.storage.tx_queue.iter().map(
-                |WrapperTxInQueue {
-                     tx,
-                     #[cfg(not(feature = "mainnet"))]
-                     has_valid_pow,
-                 }| {
-                    Tx::from(match tx.decrypt(privkey) {
-                        Ok(tx) => DecryptedTx::Decrypted {
-                            tx,
-                            #[cfg(not(feature = "mainnet"))]
-                            has_valid_pow: *has_valid_pow,
-                        },
-                        _ => DecryptedTx::Undecryptable(tx.clone()),
-                    })
-                    .to_bytes()
-                },
-            );
-            #[cfg(feature = "abcipp")]
-            let mut decrypted_txs: Vec<_> =
-                decrypted_txs.map(record::add).collect();
-            #[cfg(not(feature = "abcipp"))]
-            let mut decrypted_txs: Vec<_> = decrypted_txs.collect();
->>>>>>> 5da82f09
 
         (txs, alloc)
     }
