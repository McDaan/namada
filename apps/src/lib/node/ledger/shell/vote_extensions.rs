--- conflicted
+++ resolved
@@ -7,7 +7,6 @@
 use borsh::BorshDeserialize;
 use namada::ledger::storage_api::queries::{QueriesExt, SendValsetUpd};
 use namada::proto::Signed;
-use namada::types::index_set::IndexSet;
 use namada::types::transaction::protocol::ProtocolTxType;
 #[cfg(feature = "abcipp")]
 use namada::types::vote_extensions::VoteExtensionDigest;
@@ -301,19 +300,12 @@
 /// ones we could deserialize to vote extension [`ProtocolTx`]
 /// instances.
 #[cfg(not(feature = "abcipp"))]
-<<<<<<< HEAD
-pub fn deserialize_vote_extensions<'prep_proposal>(
-    tx_indices: &'prep_proposal mut IndexSet,
-    txs: &'prep_proposal [TxBytes],
-) -> impl Iterator<Item = (TxBytes, VoteExtension)> + 'prep_proposal {
-=======
 pub fn deserialize_vote_extensions(
     txs: &[TxBytes],
 ) -> impl Iterator<Item = TxBytes> + '_ {
->>>>>>> d080cc45
     use namada::types::transaction::protocol::ProtocolTx;
 
-    txs.iter().enumerate().filter_map(|(index, tx_bytes)| {
+    txs.iter().filter_map(|tx_bytes| {
         let tx = match Tx::try_from(tx_bytes.as_slice()) {
             Ok(tx) => tx,
             Err(err) => {
@@ -330,18 +322,7 @@
                     ProtocolTxType::EthEventsVext(_)
                     | ProtocolTxType::ValSetUpdateVext(_),
                 ..
-<<<<<<< HEAD
-            }) => {
-                // mark every vote extension for inclusion; we shouldn't include
-                // them in a block without the corresponding digests, so even
-                // if those get rejected due to space constraints, the
-                // behavior should be correct
-                tx_indices.insert(index);
-                Some((tx_bytes.clone(), ext))
-            }
-=======
             }) => Some(tx_bytes.clone()),
->>>>>>> d080cc45
             _ => None,
         }
     })
@@ -399,37 +380,4 @@
     }
 
     (eth_evs, valset_upds)
-<<<<<<< HEAD
-}
-
-/// Deserializes [`VoteExtension`] instances from mempool protocol txs,
-/// filtering out non-protocol txs, and splits these into
-/// [`ethereum_events::Vext`] and [`validator_set_update::Vext`] instances.
-///
-/// The original [`TxBytes`] are also returned, such that we can remove
-/// them from Tendermint's mempool.
-#[cfg(not(feature = "abcipp"))]
-pub fn split_vote_extensions(
-    tx_indices: &mut IndexSet,
-    mempool_txs: &[TxBytes],
-) -> (
-    Vec<TxBytes>,
-    Vec<Signed<ethereum_events::Vext>>,
-    Vec<validator_set_update::SignedVext>,
-) {
-    let mut txs = vec![];
-    let mut eth_evs = vec![];
-    let mut valset_upds = vec![];
-
-    for (tx, ext) in deserialize_vote_extensions(tx_indices, mempool_txs) {
-        if let Some(validator_set_update) = ext.validator_set_update {
-            valset_upds.push(validator_set_update);
-        }
-        eth_evs.push(ext.ethereum_events);
-        txs.push(tx);
-    }
-
-    (txs, eth_evs, valset_upds)
-=======
->>>>>>> d080cc45
 }