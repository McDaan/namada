--- conflicted
+++ resolved
@@ -10,7 +10,7 @@
 use namada::types::key::SchemeType;
 
 use crate::wallet::store::gen_validator_keys;
-use crate::wallet::{read_and_confirm_pwd, CliWalletUtils};
+use crate::wallet::{read_and_confirm_encryption_password, CliWalletUtils};
 
 /// Validator pre-genesis wallet file name
 const VALIDATOR_FILE_NAME: &str = "wallet.toml";
@@ -27,7 +27,7 @@
     unsafe_dont_encrypt: bool,
     store_dir: &Path,
 ) -> std::io::Result<ValidatorWallet> {
-    let password = read_and_confirm_pwd(unsafe_dont_encrypt);
+    let password = read_and_confirm_encryption_password(unsafe_dont_encrypt);
     let validator = gen(scheme, password);
     let data = validator.store.encode();
     let wallet_path = validator_file_name(store_dir);
@@ -42,80 +42,6 @@
     Ok(validator)
 }
 
-<<<<<<< HEAD
-impl ValidatorWallet {
-    /// Generate a new [`ValidatorWallet`] with required pre-genesis keys and
-    /// store it as TOML at the given path.
-    pub fn gen_and_store(
-        scheme: SchemeType,
-        unsafe_dont_encrypt: bool,
-        store_dir: &Path,
-    ) -> std::io::Result<Self> {
-        let validator = Self::gen(scheme, unsafe_dont_encrypt);
-        let data = validator.store.encode();
-        let wallet_path = validator_file_name(store_dir);
-        // Make sure the dir exists
-        let wallet_dir = wallet_path.parent().unwrap();
-        fs::create_dir_all(wallet_dir)?;
-        // Write the file
-        let options =
-            FileOptions::new().create(true).write(true).truncate(true);
-        let mut filelock =
-            FileLock::lock(wallet_path.to_str().unwrap(), true, options)?;
-        filelock.file.write_all(&data)?;
-        Ok(validator)
-    }
-
-    /// Try to load and decrypt keys, if encrypted, in a [`ValidatorWallet`]
-    /// from a TOML file.
-    pub fn load(store_dir: &Path) -> Result<Self, ReadError> {
-        let wallet_file = validator_file_name(store_dir);
-        match FileLock::lock(
-            wallet_file.to_str().unwrap(),
-            true,
-            FileOptions::new().read(true).write(false),
-        ) {
-            Ok(mut filelock) => {
-                let mut store = Vec::<u8>::new();
-                filelock.file.read_to_end(&mut store).map_err(|err| {
-                    ReadError::ReadWallet(
-                        store_dir.to_str().unwrap().into(),
-                        err.to_string(),
-                    )
-                })?;
-                let store =
-                    ValidatorStore::decode(store).map_err(ReadError::Decode)?;
-
-                let password = if store.account_key.is_encrypted()
-                    || store.consensus_key.is_encrypted()
-                    || store.account_key.is_encrypted()
-                {
-                    Some(wallet::read_encryption_password(
-                        "Enter decryption password: ",
-                    ))
-                } else {
-                    None
-                };
-
-                let account_key =
-                    store.account_key.get(true, password.clone())?;
-                let consensus_key =
-                    store.consensus_key.get(true, password.clone())?;
-                let tendermint_node_key =
-                    store.tendermint_node_key.get(true, password)?;
-
-                Ok(Self {
-                    store,
-                    account_key,
-                    consensus_key,
-                    tendermint_node_key,
-                })
-            }
-            Err(err) => Err(ReadError::ReadWallet(
-                wallet_file.to_string_lossy().into_owned(),
-                err.to_string(),
-            )),
-=======
 /// Try to load and decrypt keys, if encrypted, in a [`ValidatorWallet`]
 /// from a TOML file.
 pub fn load(store_dir: &Path) -> Result<ValidatorWallet, ReadError> {
@@ -140,9 +66,7 @@
                 || store.consensus_key.is_encrypted()
                 || store.account_key.is_encrypted()
             {
-                Some(CliWalletUtils::read_password(
-                    "Enter decryption password: ",
-                ))
+                Some(CliWalletUtils::read_decryption_password())
             } else {
                 None
             };
@@ -163,69 +87,12 @@
                 consensus_key,
                 tendermint_node_key,
             })
->>>>>>> a9a3e323
         }
         Err(err) => Err(ReadError::ReadWallet(
             wallet_file.to_string_lossy().into_owned(),
             err.to_string(),
         )),
     }
-<<<<<<< HEAD
-
-    /// Generate a new [`ValidatorWallet`] with required pre-genesis keys. Will
-    /// prompt for password when `!unsafe_dont_encrypt`.
-    fn gen(scheme: SchemeType, unsafe_dont_encrypt: bool) -> Self {
-        let password =
-            wallet::read_and_confirm_encryption_password(unsafe_dont_encrypt);
-        let (account_key, account_sk) = gen_key_to_store(scheme, &password);
-        let (consensus_key, consensus_sk) = gen_key_to_store(
-            // Note that TM only allows ed25519 for consensus key
-            SchemeType::Ed25519,
-            &password,
-        );
-        let (tendermint_node_key, tendermint_node_sk) = gen_key_to_store(
-            // Note that TM only allows ed25519 for node IDs
-            SchemeType::Ed25519,
-            &password,
-        );
-        let validator_keys = store::Store::gen_validator_keys(None, scheme);
-        let store = ValidatorStore {
-            account_key,
-            consensus_key,
-            tendermint_node_key,
-            validator_keys,
-        };
-        Self {
-            store,
-            account_key: account_sk,
-            consensus_key: consensus_sk,
-            tendermint_node_key: tendermint_node_sk,
-        }
-    }
-}
-
-impl ValidatorStore {
-    /// Decode from TOML string bytes
-    pub fn decode(data: Vec<u8>) -> Result<Self, toml::de::Error> {
-        toml::from_slice(&data)
-    }
-
-    /// Encode in TOML string bytes
-    pub fn encode(&self) -> Vec<u8> {
-        toml::to_vec(self).expect(
-            "Serializing of validator pre-genesis wallet shouldn't fail",
-        )
-    }
-}
-
-fn gen_key_to_store(
-    scheme: SchemeType,
-    password: &Option<String>,
-) -> (StoredKeypair<common::SecretKey>, common::SecretKey) {
-    let sk = store::gen_sk_rng(scheme);
-    StoredKeypair::new(sk, password.clone())
-=======
->>>>>>> a9a3e323
 }
 
 /// Generate a new [`ValidatorWallet`] with required pre-genesis keys. Will
