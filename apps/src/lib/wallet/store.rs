<<<<<<< HEAD
use std::collections::{HashMap, HashSet};
use std::fmt::Display;
=======
>>>>>>> 9ca92774
use std::fs;
use std::io::prelude::*;
use std::io::Write;
use std::path::{Path, PathBuf};

use ark_std::rand::prelude::*;
use ark_std::rand::SeedableRng;
use file_lock::{FileLock, FileOptions};
#[cfg(feature = "dev")]
use namada::ledger::wallet::StoredKeypair;
use namada::ledger::wallet::{gen_sk, Store, ValidatorKeys};
use namada::types::key::*;
use namada::types::transaction::EllipticCurve;
use thiserror::Error;

use crate::config::genesis::genesis_config::GenesisConfig;
<<<<<<< HEAD

/// Special keys for a validator
#[derive(Serialize, Deserialize, Debug)]
pub struct ValidatorKeys {
    /// Special keypair for signing protocol txs
    pub protocol_keypair: common::SecretKey,
    /// Special session keypair needed by validators for participating
    /// in the DKG protocol
    pub dkg_keypair: Option<DkgKeypair>,
}

impl ValidatorKeys {
    /// Get the protocol keypair
    pub fn get_protocol_keypair(&self) -> &common::SecretKey {
        &self.protocol_keypair
    }
}

/// Special data associated with a validator
#[derive(Serialize, Deserialize, Debug)]
pub struct ValidatorData {
    /// The address associated to a validator
    pub address: Address,
    /// special keys for a validator
    pub keys: ValidatorKeys,
}

#[derive(Serialize, Deserialize, Debug, Default)]
pub struct Store {
    /// Known viewing keys
    view_keys: HashMap<Alias, ExtendedViewingKey>,
    /// Known spending keys
    spend_keys: HashMap<Alias, StoredKeypair<ExtendedSpendingKey>>,
    /// Known payment addresses
    payment_addrs: HashMap<Alias, PaymentAddress>,
    /// Cryptographic keypairs
    keys: HashMap<Alias, StoredKeypair<common::SecretKey>>,
    /// Namada address book
    addresses: BiHashMap<Alias, Address>,
    /// Known mappings of public key hashes to their aliases in the `keys`
    /// field. Used for look-up by a public key.
    pkhs: HashMap<PublicKeyHash, Alias>,
    /// Special keys if the wallet belongs to a validator
    pub(crate) validator_data: Option<ValidatorData>,
    /// Namada address vp type
    address_vp_types: HashMap<AddressVpType, HashSet<Address>>,
}

/// Grouping of addresses by validity predicate.
#[derive(Copy, Clone, Eq, PartialEq, PartialOrd, Ord, Hash, Debug)]
pub enum AddressVpType {
    Token,
}
=======
use crate::wallet::CliWalletUtils;
>>>>>>> 9ca92774

#[derive(Error, Debug)]
pub enum LoadStoreError {
    #[error("Failed decoding the wallet store: {0}")]
    Decode(toml::de::Error),
    #[error("Failed to read the wallet store from {0}: {1}")]
    ReadWallet(String, String),
    #[error("Failed to write the wallet store: {0}")]
    StoreNewWallet(String),
}

/// Wallet file name
const FILE_NAME: &str = "wallet.toml";

/// Get the path to the wallet store.
pub fn wallet_file(store_dir: impl AsRef<Path>) -> PathBuf {
    store_dir.as_ref().join(FILE_NAME)
}

<<<<<<< HEAD
    /// Add addresses from a genesis configuration.
    pub fn add_genesis_addresses(&mut self, genesis: GenesisConfig) {
        for (alias, token) in &genesis.token {
            if let Some(address) = token.address.as_ref() {
                match Address::from_str(address) {
                    Ok(address) => self
                        .add_vp_type_to_address(AddressVpType::Token, address),
                    Err(_) => {
                        tracing::error!(
                            "Weird address for token {alias}: {address}"
                        )
                    }
                }
            }
        }
        self.addresses.extend(
            super::defaults::addresses_from_genesis(genesis).into_iter(),
        );
    }
=======
/// Save the wallet store to a file.
pub fn save(store: &Store, store_dir: &Path) -> std::io::Result<()> {
    let data = store.encode();
    let wallet_path = wallet_file(store_dir);
    // Make sure the dir exists
    let wallet_dir = wallet_path.parent().unwrap();
    fs::create_dir_all(wallet_dir)?;
    // Write the file
    let options = FileOptions::new().create(true).write(true).truncate(true);
    let mut filelock =
        FileLock::lock(wallet_path.to_str().unwrap(), true, options)?;
    filelock.file.write_all(&data)
}
>>>>>>> 9ca92774

/// Load the store file or create a new one without any keys or addresses.
pub fn load_or_new(store_dir: &Path) -> Result<Store, LoadStoreError> {
    load(store_dir).or_else(|_| {
        let store = Store::default();
        save(&store, store_dir)
            .map_err(|err| LoadStoreError::StoreNewWallet(err.to_string()))?;
        Ok(store)
    })
}

/// Load the store file or create a new one with the default addresses from
/// the genesis file, if not found.
pub fn load_or_new_from_genesis(
    store_dir: &Path,
    genesis_cfg: GenesisConfig,
) -> Result<Store, LoadStoreError> {
    load(store_dir).or_else(|_| {
        #[cfg(not(feature = "dev"))]
        let store = new(genesis_cfg);
        #[cfg(feature = "dev")]
        let store = {
            // The function is unused in dev
            let _ = genesis_cfg;
            new()
        };
        save(&store, store_dir)
            .map_err(|err| LoadStoreError::StoreNewWallet(err.to_string()))?;
        Ok(store)
    })
}

/// Attempt to load the store file.
pub fn load(store_dir: &Path) -> Result<Store, LoadStoreError> {
    let wallet_file = wallet_file(store_dir);
    match FileLock::lock(
        wallet_file.to_str().unwrap(),
        true,
        FileOptions::new().read(true).write(false),
    ) {
        Ok(mut filelock) => {
            let mut store = Vec::<u8>::new();
            filelock.file.read_to_end(&mut store).map_err(|err| {
                LoadStoreError::ReadWallet(
                    store_dir.to_str().unwrap().into(),
                    err.to_string(),
                )
            })?;
            Store::decode(store).map_err(LoadStoreError::Decode)
        }
        Err(err) => Err(LoadStoreError::ReadWallet(
            wallet_file.to_string_lossy().into_owned(),
            err.to_string(),
        )),
    }
}

/// Add addresses from a genesis configuration.
#[cfg(not(feature = "dev"))]
pub fn add_genesis_addresses(store: &mut Store, genesis: GenesisConfig) {
    for (alias, addr) in super::defaults::addresses_from_genesis(genesis) {
        store.insert_address::<CliWalletUtils>(alias, addr);
    }
}

#[cfg(not(feature = "dev"))]
fn new(genesis: GenesisConfig) -> Store {
    let mut store = Store::default();
    add_genesis_addresses(&mut store, genesis);
    store
}

#[cfg(feature = "dev")]
fn new() -> Store {
    let mut store = Store::default();
    // Pre-load the default keys without encryption
    let no_password = None;
    for (alias, keypair) in super::defaults::keys() {
        let pkh: PublicKeyHash = (&keypair.ref_to()).into();
        store.insert_keypair::<CliWalletUtils>(
            alias,
            StoredKeypair::new(keypair, no_password.clone()).0,
            pkh,
        );
    }
<<<<<<< HEAD

    pub fn get_addresses_with_vp_type(
        &self,
        vp_type: AddressVpType,
    ) -> HashSet<Address> {
        // defaults to an empty set
        self.address_vp_types
            .get(&vp_type)
            .cloned()
            .unwrap_or_default()
    }

    pub fn add_vp_type_to_address(
        &mut self,
        vp_type: AddressVpType,
        address: Address,
    ) {
        // defaults to an empty set
        self.address_vp_types
            .entry(vp_type)
            .or_default()
            .insert(address);
    }

    fn decode(data: Vec<u8>) -> Result<Self, toml::de::Error> {
        toml::from_slice(&data)
    }

    fn encode(&self) -> Vec<u8> {
        toml::to_vec(self).expect("Serializing of store shouldn't fail")
=======
    for (alias, addr) in super::defaults::addresses() {
        store.insert_address::<CliWalletUtils>(alias, addr);
>>>>>>> 9ca92774
    }
    store
}

/// Generate keypair for signing protocol txs and for the DKG
/// A protocol keypair may be optionally provided
///
/// Note that this removes the validator data.
pub fn gen_validator_keys(
    protocol_keypair: Option<common::SecretKey>,
    scheme: SchemeType,
) -> ValidatorKeys {
    let protocol_keypair = protocol_keypair.unwrap_or_else(|| gen_sk(scheme));
    let dkg_keypair = ferveo_common::Keypair::<EllipticCurve>::new(
        &mut StdRng::from_entropy(),
    );
<<<<<<< HEAD
    io::stdout().flush().unwrap();

    let mut buffer = String::new();
    // Get the user to select between 3 choices
    match io::stdin().read_line(&mut buffer) {
        Ok(size) if size > 0 => {
            // Isolate the single character representing the choice
            let byte = buffer.chars().next().unwrap();
            buffer.clear();
            match byte {
                'p' | 'P' => return ConfirmationResponse::Replace,
                's' | 'S' => {
                    // In the case of reselection, elicit new alias
                    print!("Please enter a different alias: ");
                    io::stdout().flush().unwrap();
                    if io::stdin().read_line(&mut buffer).is_ok() {
                        return ConfirmationResponse::Reselect(
                            buffer.trim().into(),
                        );
                    }
                }
                'k' | 'K' => return ConfirmationResponse::Skip,
                // Input is senseless fall through to repeat prompt
                _ => {}
            };
        }
        _ => {}
    }
    // Input is senseless fall through to repeat prompt
    println!("Invalid option, try again.");
    show_overwrite_confirmation(alias, alias_for)
}

/// Wallet file name
const FILE_NAME: &str = "wallet.toml";

/// Get the path to the wallet store.
pub fn wallet_file(store_dir: impl AsRef<Path>) -> PathBuf {
    store_dir.as_ref().join(FILE_NAME)
}

impl Display for AddressVpType {
    fn fmt(&self, f: &mut std::fmt::Formatter<'_>) -> std::fmt::Result {
        match self {
            AddressVpType::Token => write!(f, "token"),
        }
    }
}

impl FromStr for AddressVpType {
    type Err = &'static str;

    fn from_str(s: &str) -> Result<Self, Self::Err> {
        match s {
            "token" => Ok(Self::Token),
            _ => Err("unexpected address VP type"),
        }
    }
}

impl Serialize for AddressVpType {
    fn serialize<S>(&self, serializer: S) -> Result<S::Ok, S::Error>
    where
        S: serde::Serializer,
    {
        self.to_string().serialize(serializer)
    }
}

impl<'de> Deserialize<'de> for AddressVpType {
    fn deserialize<D>(deserializer: D) -> Result<Self, D::Error>
    where
        D: serde::Deserializer<'de>,
    {
        use serde::de::Error;

        let raw: String = Deserialize::deserialize(deserializer)?;
        Self::from_str(&raw).map_err(D::Error::custom)
    }
}

/// Generate a new secret key.
pub fn gen_sk(scheme: SchemeType) -> common::SecretKey {
    use rand::rngs::OsRng;
    let mut csprng = OsRng {};
    match scheme {
        SchemeType::Ed25519 => ed25519::SigScheme::generate(&mut csprng)
            .try_to_sk()
            .unwrap(),
        SchemeType::Secp256k1 => secp256k1::SigScheme::generate(&mut csprng)
            .try_to_sk()
            .unwrap(),
        SchemeType::Common => common::SigScheme::generate(&mut csprng)
            .try_to_sk()
            .unwrap(),
=======
    ValidatorKeys {
        protocol_keypair,
        dkg_keypair: Some(dkg_keypair.into()),
>>>>>>> 9ca92774
    }
}

#[cfg(all(test, feature = "dev"))]
mod test_wallet {
    use namada::types::address::Address;

    use super::*;

    #[test]
    fn test_toml_roundtrip_ed25519() {
        let mut store = new();
        let validator_keys = gen_validator_keys(None, SchemeType::Ed25519);
        store.add_validator_data(
            Address::decode("atest1v4ehgw36x3prswzxggunzv6pxqmnvdj9xvcyzvpsggeyvs3cg9qnywf589qnwvfsg5erg3fkl09rg5").unwrap(),
            validator_keys
        );
        let data = store.encode();
        let _ = Store::decode(data).expect("Test failed");
    }

    #[test]
    fn test_toml_roundtrip_secp256k1() {
        let mut store = new();
        let validator_keys = gen_validator_keys(None, SchemeType::Secp256k1);
        store.add_validator_data(
            Address::decode("atest1v4ehgw36x3prswzxggunzv6pxqmnvdj9xvcyzvpsggeyvs3cg9qnywf589qnwvfsg5erg3fkl09rg5").unwrap(),
            validator_keys
        );
        let data = store.encode();
        let _ = Store::decode(data).expect("Test failed");
    }
}<|MERGE_RESOLUTION|>--- conflicted
+++ resolved
@@ -1,81 +1,26 @@
-<<<<<<< HEAD
-use std::collections::{HashMap, HashSet};
-use std::fmt::Display;
-=======
->>>>>>> 9ca92774
 use std::fs;
 use std::io::prelude::*;
 use std::io::Write;
 use std::path::{Path, PathBuf};
+#[cfg(not(feature = "dev"))]
+use std::str::FromStr;
 
 use ark_std::rand::prelude::*;
 use ark_std::rand::SeedableRng;
 use file_lock::{FileLock, FileOptions};
+#[cfg(not(feature = "dev"))]
+use namada::ledger::wallet::store::AddressVpType;
 #[cfg(feature = "dev")]
 use namada::ledger::wallet::StoredKeypair;
 use namada::ledger::wallet::{gen_sk, Store, ValidatorKeys};
+#[cfg(not(feature = "dev"))]
+use namada::types::address::Address;
 use namada::types::key::*;
 use namada::types::transaction::EllipticCurve;
 use thiserror::Error;
 
 use crate::config::genesis::genesis_config::GenesisConfig;
-<<<<<<< HEAD
-
-/// Special keys for a validator
-#[derive(Serialize, Deserialize, Debug)]
-pub struct ValidatorKeys {
-    /// Special keypair for signing protocol txs
-    pub protocol_keypair: common::SecretKey,
-    /// Special session keypair needed by validators for participating
-    /// in the DKG protocol
-    pub dkg_keypair: Option<DkgKeypair>,
-}
-
-impl ValidatorKeys {
-    /// Get the protocol keypair
-    pub fn get_protocol_keypair(&self) -> &common::SecretKey {
-        &self.protocol_keypair
-    }
-}
-
-/// Special data associated with a validator
-#[derive(Serialize, Deserialize, Debug)]
-pub struct ValidatorData {
-    /// The address associated to a validator
-    pub address: Address,
-    /// special keys for a validator
-    pub keys: ValidatorKeys,
-}
-
-#[derive(Serialize, Deserialize, Debug, Default)]
-pub struct Store {
-    /// Known viewing keys
-    view_keys: HashMap<Alias, ExtendedViewingKey>,
-    /// Known spending keys
-    spend_keys: HashMap<Alias, StoredKeypair<ExtendedSpendingKey>>,
-    /// Known payment addresses
-    payment_addrs: HashMap<Alias, PaymentAddress>,
-    /// Cryptographic keypairs
-    keys: HashMap<Alias, StoredKeypair<common::SecretKey>>,
-    /// Namada address book
-    addresses: BiHashMap<Alias, Address>,
-    /// Known mappings of public key hashes to their aliases in the `keys`
-    /// field. Used for look-up by a public key.
-    pkhs: HashMap<PublicKeyHash, Alias>,
-    /// Special keys if the wallet belongs to a validator
-    pub(crate) validator_data: Option<ValidatorData>,
-    /// Namada address vp type
-    address_vp_types: HashMap<AddressVpType, HashSet<Address>>,
-}
-
-/// Grouping of addresses by validity predicate.
-#[derive(Copy, Clone, Eq, PartialEq, PartialOrd, Ord, Hash, Debug)]
-pub enum AddressVpType {
-    Token,
-}
-=======
 use crate::wallet::CliWalletUtils;
->>>>>>> 9ca92774
 
 #[derive(Error, Debug)]
 pub enum LoadStoreError {
@@ -95,27 +40,6 @@
     store_dir.as_ref().join(FILE_NAME)
 }
 
-<<<<<<< HEAD
-    /// Add addresses from a genesis configuration.
-    pub fn add_genesis_addresses(&mut self, genesis: GenesisConfig) {
-        for (alias, token) in &genesis.token {
-            if let Some(address) = token.address.as_ref() {
-                match Address::from_str(address) {
-                    Ok(address) => self
-                        .add_vp_type_to_address(AddressVpType::Token, address),
-                    Err(_) => {
-                        tracing::error!(
-                            "Weird address for token {alias}: {address}"
-                        )
-                    }
-                }
-            }
-        }
-        self.addresses.extend(
-            super::defaults::addresses_from_genesis(genesis).into_iter(),
-        );
-    }
-=======
 /// Save the wallet store to a file.
 pub fn save(store: &Store, store_dir: &Path) -> std::io::Result<()> {
     let data = store.encode();
@@ -129,7 +53,6 @@
         FileLock::lock(wallet_path.to_str().unwrap(), true, options)?;
     filelock.file.write_all(&data)
 }
->>>>>>> 9ca92774
 
 /// Load the store file or create a new one without any keys or addresses.
 pub fn load_or_new(store_dir: &Path) -> Result<Store, LoadStoreError> {
@@ -174,7 +97,7 @@
             let mut store = Vec::<u8>::new();
             filelock.file.read_to_end(&mut store).map_err(|err| {
                 LoadStoreError::ReadWallet(
-                    store_dir.to_str().unwrap().into(),
+                    store_dir.to_str().unwrap().parse().unwrap(),
                     err.to_string(),
                 )
             })?;
@@ -190,8 +113,24 @@
 /// Add addresses from a genesis configuration.
 #[cfg(not(feature = "dev"))]
 pub fn add_genesis_addresses(store: &mut Store, genesis: GenesisConfig) {
-    for (alias, addr) in super::defaults::addresses_from_genesis(genesis) {
+    for (alias, addr) in
+        super::defaults::addresses_from_genesis(genesis.clone())
+    {
         store.insert_address::<CliWalletUtils>(alias, addr);
+    }
+    for (alias, token) in &genesis.token {
+        if let Some(address) = token.address.as_ref() {
+            match Address::from_str(address) {
+                Ok(address) => {
+                    store.add_vp_type_to_address(AddressVpType::Token, address)
+                }
+                Err(_) => {
+                    tracing::error!(
+                        "Weird address for token {alias}: {address}"
+                    )
+                }
+            }
+        }
     }
 }
 
@@ -215,41 +154,8 @@
             pkh,
         );
     }
-<<<<<<< HEAD
-
-    pub fn get_addresses_with_vp_type(
-        &self,
-        vp_type: AddressVpType,
-    ) -> HashSet<Address> {
-        // defaults to an empty set
-        self.address_vp_types
-            .get(&vp_type)
-            .cloned()
-            .unwrap_or_default()
-    }
-
-    pub fn add_vp_type_to_address(
-        &mut self,
-        vp_type: AddressVpType,
-        address: Address,
-    ) {
-        // defaults to an empty set
-        self.address_vp_types
-            .entry(vp_type)
-            .or_default()
-            .insert(address);
-    }
-
-    fn decode(data: Vec<u8>) -> Result<Self, toml::de::Error> {
-        toml::from_slice(&data)
-    }
-
-    fn encode(&self) -> Vec<u8> {
-        toml::to_vec(self).expect("Serializing of store shouldn't fail")
-=======
     for (alias, addr) in super::defaults::addresses() {
         store.insert_address::<CliWalletUtils>(alias, addr);
->>>>>>> 9ca92774
     }
     store
 }
@@ -266,107 +172,9 @@
     let dkg_keypair = ferveo_common::Keypair::<EllipticCurve>::new(
         &mut StdRng::from_entropy(),
     );
-<<<<<<< HEAD
-    io::stdout().flush().unwrap();
-
-    let mut buffer = String::new();
-    // Get the user to select between 3 choices
-    match io::stdin().read_line(&mut buffer) {
-        Ok(size) if size > 0 => {
-            // Isolate the single character representing the choice
-            let byte = buffer.chars().next().unwrap();
-            buffer.clear();
-            match byte {
-                'p' | 'P' => return ConfirmationResponse::Replace,
-                's' | 'S' => {
-                    // In the case of reselection, elicit new alias
-                    print!("Please enter a different alias: ");
-                    io::stdout().flush().unwrap();
-                    if io::stdin().read_line(&mut buffer).is_ok() {
-                        return ConfirmationResponse::Reselect(
-                            buffer.trim().into(),
-                        );
-                    }
-                }
-                'k' | 'K' => return ConfirmationResponse::Skip,
-                // Input is senseless fall through to repeat prompt
-                _ => {}
-            };
-        }
-        _ => {}
-    }
-    // Input is senseless fall through to repeat prompt
-    println!("Invalid option, try again.");
-    show_overwrite_confirmation(alias, alias_for)
-}
-
-/// Wallet file name
-const FILE_NAME: &str = "wallet.toml";
-
-/// Get the path to the wallet store.
-pub fn wallet_file(store_dir: impl AsRef<Path>) -> PathBuf {
-    store_dir.as_ref().join(FILE_NAME)
-}
-
-impl Display for AddressVpType {
-    fn fmt(&self, f: &mut std::fmt::Formatter<'_>) -> std::fmt::Result {
-        match self {
-            AddressVpType::Token => write!(f, "token"),
-        }
-    }
-}
-
-impl FromStr for AddressVpType {
-    type Err = &'static str;
-
-    fn from_str(s: &str) -> Result<Self, Self::Err> {
-        match s {
-            "token" => Ok(Self::Token),
-            _ => Err("unexpected address VP type"),
-        }
-    }
-}
-
-impl Serialize for AddressVpType {
-    fn serialize<S>(&self, serializer: S) -> Result<S::Ok, S::Error>
-    where
-        S: serde::Serializer,
-    {
-        self.to_string().serialize(serializer)
-    }
-}
-
-impl<'de> Deserialize<'de> for AddressVpType {
-    fn deserialize<D>(deserializer: D) -> Result<Self, D::Error>
-    where
-        D: serde::Deserializer<'de>,
-    {
-        use serde::de::Error;
-
-        let raw: String = Deserialize::deserialize(deserializer)?;
-        Self::from_str(&raw).map_err(D::Error::custom)
-    }
-}
-
-/// Generate a new secret key.
-pub fn gen_sk(scheme: SchemeType) -> common::SecretKey {
-    use rand::rngs::OsRng;
-    let mut csprng = OsRng {};
-    match scheme {
-        SchemeType::Ed25519 => ed25519::SigScheme::generate(&mut csprng)
-            .try_to_sk()
-            .unwrap(),
-        SchemeType::Secp256k1 => secp256k1::SigScheme::generate(&mut csprng)
-            .try_to_sk()
-            .unwrap(),
-        SchemeType::Common => common::SigScheme::generate(&mut csprng)
-            .try_to_sk()
-            .unwrap(),
-=======
     ValidatorKeys {
         protocol_keypair,
         dkg_keypair: Some(dkg_keypair.into()),
->>>>>>> 9ca92774
     }
 }
 
