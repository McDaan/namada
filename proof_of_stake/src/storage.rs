--- conflicted
+++ resolved
@@ -9,14 +9,11 @@
 use namada_core::types::key::{common, tm_consensus_key_raw_hash};
 use namada_core::types::storage::Epoch;
 use namada_core::types::token;
-<<<<<<< HEAD
-use num_traits::CheckedAdd;
-=======
 use namada_governance::storage::get_max_proposal_period;
 use namada_storage::collections::lazy_map::NestedSubKey;
 use namada_storage::collections::{LazyCollection, LazySet};
 use namada_storage::{Result, StorageRead, StorageWrite};
->>>>>>> 21eddeaa
+use num_traits::CheckedAdd;
 
 use crate::storage_key::consensus_keys_key;
 use crate::types::{
@@ -758,7 +755,7 @@
 pub fn read_validator_avatar<S>(
     storage: &S,
     validator: &Address,
-) -> storage_api::Result<Option<String>>
+) -> namada_storage::Result<Option<String>>
 where
     S: StorageRead,
 {
@@ -771,7 +768,7 @@
     storage: &mut S,
     validator: &Address,
     avatar: &String,
-) -> storage_api::Result<()>
+) -> namada_storage::Result<()>
 where
     S: StorageRead + StorageWrite,
 {
@@ -885,7 +882,7 @@
     storage: &S,
     addr: &Address,
     epoch: Epoch,
-) -> storage_api::Result<Option<common::PublicKey>>
+) -> namada_storage::Result<Option<common::PublicKey>>
 where
     S: StorageRead,
 {
