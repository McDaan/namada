//! Structures encapsulating SDK arguments

use std::collections::HashMap;
use std::path::PathBuf;
use std::time::Duration as StdDuration;

use namada_core::ledger::governance::cli::onchain::{
    DefaultProposal, PgfFundingProposal, PgfStewardProposal,
};
use namada_core::types::address::Address;
use namada_core::types::chain::ChainId;
use namada_core::types::dec::Dec;
use namada_core::types::ethereum_events::EthAddress;
use namada_core::types::keccak::KeccakHash;
use namada_core::types::key::{common, SchemeType};
use namada_core::types::masp::MaspValue;
use namada_core::types::storage::Epoch;
use namada_core::types::time::DateTimeUtc;
use namada_core::types::transaction::GasLimit;
use namada_core::types::{storage, token};
use serde::{Deserialize, Serialize};
use zeroize::Zeroizing;

use crate::eth_bridge::bridge_pool;
use crate::ibc::core::host::types::identifiers::{ChannelId, PortId};
use crate::signing::SigningTxData;
use crate::{rpc, tx, Namada};

/// [`Duration`](StdDuration) wrapper that provides a
/// method to parse a value from a string.
#[derive(Copy, Clone, PartialEq, Eq, PartialOrd, Ord, Debug, Hash)]
#[repr(transparent)]
pub struct Duration(pub StdDuration);

impl ::std::str::FromStr for Duration {
    type Err = ::parse_duration::parse::Error;

    #[inline]
    fn from_str(s: &str) -> Result<Self, Self::Err> {
        ::parse_duration::parse(s).map(Duration)
    }
}

/// Abstraction of types being used in Namada
pub trait NamadaTypes: Clone + std::fmt::Debug {
    /// Represents an address on the ledger
    type Address: Clone + std::fmt::Debug;
    /// Represents the address of a native token
    type NativeAddress: Clone + std::fmt::Debug;
    /// Represents a key pair
    type Keypair: Clone + std::fmt::Debug;
    /// Represents the address of a Tendermint endpoint
    type TendermintAddress: Clone + std::fmt::Debug;
    /// Represents the address of an Ethereum endpoint
    type EthereumAddress: Clone + std::fmt::Debug;
    /// Represents a viewing key
    type ViewingKey: Clone + std::fmt::Debug;
    /// Represents the owner of a balance
    type BalanceOwner: Clone + std::fmt::Debug;
    /// Represents a public key
    type PublicKey: Clone + std::fmt::Debug;
    /// Represents the source of a Transfer
    type TransferSource: Clone + std::fmt::Debug;
    /// Represents the target of a Transfer
    type TransferTarget: Clone + std::fmt::Debug;
    /// Represents some data that is used in a transaction
    type Data: Clone + std::fmt::Debug;
    /// Bridge pool recommendations conversion rates table.
    type BpConversionTable: Clone + std::fmt::Debug;
}

/// The concrete types being used in Namada SDK
#[derive(Clone, Debug)]
pub struct SdkTypes;

/// An entry in the Bridge pool recommendations conversion
/// rates table.
#[derive(Clone, Debug, Serialize, Deserialize)]
pub struct BpConversionTableEntry {
    /// An alias for the token, or the string representation
    /// of its address if none is available.
    pub alias: String,
    /// Conversion rate from the given token to gwei.
    pub conversion_rate: f64,
}

impl NamadaTypes for SdkTypes {
    type Address = Address;
    type BalanceOwner = namada_core::types::masp::BalanceOwner;
    type BpConversionTable = HashMap<Address, BpConversionTableEntry>;
    type Data = Vec<u8>;
    type EthereumAddress = ();
    type Keypair = namada_core::types::key::common::SecretKey;
    type NativeAddress = Address;
    type PublicKey = namada_core::types::key::common::PublicKey;
    type TendermintAddress = ();
    type TransferSource = namada_core::types::masp::TransferSource;
    type TransferTarget = namada_core::types::masp::TransferTarget;
    type ViewingKey = namada_core::types::masp::ExtendedViewingKey;
}

/// Common query arguments
#[derive(Clone, Debug)]
pub struct Query<C: NamadaTypes = SdkTypes> {
    /// The address of the ledger node as host:port
    pub ledger_address: C::TendermintAddress,
}

/// Transaction associated results arguments
#[derive(Clone, Debug)]
pub struct QueryResult<C: NamadaTypes = SdkTypes> {
    /// Common query args
    pub query: Query<C>,
    /// Hash of transaction to lookup
    pub tx_hash: String,
}

/// Custom transaction arguments
#[derive(Clone, Debug)]
pub struct TxCustom<C: NamadaTypes = SdkTypes> {
    /// Common tx arguments
    pub tx: Tx<C>,
    /// Path to the tx WASM code file
    pub code_path: Option<PathBuf>,
    /// Path to the data file
    pub data_path: Option<C::Data>,
    /// Path to the serialized transaction
    pub serialized_tx: Option<C::Data>,
    /// The address that correspond to the signatures/signing-keys
    pub owner: C::Address,
}

impl<C: NamadaTypes> TxBuilder<C> for TxCustom<C> {
    fn tx<F>(self, func: F) -> Self
    where
        F: FnOnce(Tx<C>) -> Tx<C>,
    {
        TxCustom {
            tx: func(self.tx),
            ..self
        }
    }
}

impl<C: NamadaTypes> TxCustom<C> {
    /// Path to the tx WASM code file
    pub fn code_path(self, code_path: PathBuf) -> Self {
        Self {
            code_path: Some(code_path),
            ..self
        }
    }

    /// Path to the data file
    pub fn data_path(self, data_path: C::Data) -> Self {
        Self {
            data_path: Some(data_path),
            ..self
        }
    }

    /// Path to the serialized transaction
    pub fn serialized_tx(self, serialized_tx: C::Data) -> Self {
        Self {
            serialized_tx: Some(serialized_tx),
            ..self
        }
    }

    /// The address that correspond to the signatures/signing-keys
    pub fn owner(self, owner: C::Address) -> Self {
        Self { owner, ..self }
    }
}

impl TxCustom {
    /// Build a transaction from this builder
    pub async fn build(
        &self,
<<<<<<< HEAD
        context: &impl Namada,
    ) -> crate::error::Result<(crate::proto::Tx, SigningTxData, Option<Epoch>)>
    {
=======
        context: &impl Namada<'a>,
    ) -> crate::error::Result<(crate::proto::Tx, SigningTxData)> {
>>>>>>> 4f5a4195
        tx::build_custom(context, self).await
    }
}

/// An amount read in by the cli
#[derive(Copy, Clone, Debug)]
pub enum InputAmount {
    /// An amount whose representation has been validated
    /// against the allowed representation in storage
    Validated(token::DenominatedAmount),
    /// The parsed amount read in from the cli. It has
    /// not yet been validated against the allowed
    /// representation in storage.
    Unvalidated(token::DenominatedAmount),
}

impl std::str::FromStr for InputAmount {
    type Err = <token::DenominatedAmount as std::str::FromStr>::Err;

    fn from_str(s: &str) -> Result<Self, Self::Err> {
        token::DenominatedAmount::from_str(s).map(InputAmount::Unvalidated)
    }
}

impl From<token::DenominatedAmount> for InputAmount {
    fn from(amt: token::DenominatedAmount) -> Self {
        InputAmount::Unvalidated(amt)
    }
}

/// Transfer transaction arguments
#[derive(Clone, Debug)]
pub struct TxTransfer<C: NamadaTypes = SdkTypes> {
    /// Common tx arguments
    pub tx: Tx<C>,
    /// Transfer source address
    pub source: C::TransferSource,
    /// Transfer target address
    pub target: C::TransferTarget,
    /// Transferred token address
    pub token: C::Address,
    /// Transferred token amount
    pub amount: InputAmount,
    /// Native token address
    pub native_token: C::NativeAddress,
    /// Path to the TX WASM code file
    pub tx_code_path: PathBuf,
}

impl<C: NamadaTypes> TxBuilder<C> for TxTransfer<C> {
    fn tx<F>(self, func: F) -> Self
    where
        F: FnOnce(Tx<C>) -> Tx<C>,
    {
        TxTransfer {
            tx: func(self.tx),
            ..self
        }
    }
}

impl<C: NamadaTypes> TxTransfer<C> {
    /// Transfer source address
    pub fn source(self, source: C::TransferSource) -> Self {
        Self { source, ..self }
    }

    /// Transfer target address
    pub fn receiver(self, target: C::TransferTarget) -> Self {
        Self { target, ..self }
    }

    /// Transferred token address
    pub fn token(self, token: C::Address) -> Self {
        Self { token, ..self }
    }

    /// Transferred token amount
    pub fn amount(self, amount: InputAmount) -> Self {
        Self { amount, ..self }
    }

    /// Native token address
    pub fn native_token(self, native_token: C::NativeAddress) -> Self {
        Self {
            native_token,
            ..self
        }
    }

    /// Path to the TX WASM code file
    pub fn tx_code_path(self, tx_code_path: PathBuf) -> Self {
        Self {
            tx_code_path,
            ..self
        }
    }
}

impl TxTransfer {
    /// Build a transaction from this builder
    pub async fn build(
        &mut self,
        context: &impl Namada,
    ) -> crate::error::Result<(crate::proto::Tx, SigningTxData, Option<Epoch>)>
    {
        tx::build_transfer(context, self).await
    }
}

/// IBC transfer transaction arguments
#[derive(Clone, Debug)]
pub struct TxIbcTransfer<C: NamadaTypes = SdkTypes> {
    /// Common tx arguments
    pub tx: Tx<C>,
    /// Transfer source address
    pub source: C::Address,
    /// Transfer target address
    pub receiver: String,
    /// Transferred token address
    pub token: C::Address,
    /// Transferred token amount
    pub amount: InputAmount,
    /// Port ID
    pub port_id: PortId,
    /// Channel ID
    pub channel_id: ChannelId,
    /// Timeout height of the destination chain
    pub timeout_height: Option<u64>,
    /// Timeout timestamp offset
    pub timeout_sec_offset: Option<u64>,
    /// Memo
    pub memo: Option<String>,
    /// Path to the TX WASM code file
    pub tx_code_path: PathBuf,
}

impl<C: NamadaTypes> TxBuilder<C> for TxIbcTransfer<C> {
    fn tx<F>(self, func: F) -> Self
    where
        F: FnOnce(Tx<C>) -> Tx<C>,
    {
        TxIbcTransfer {
            tx: func(self.tx),
            ..self
        }
    }
}

impl<C: NamadaTypes> TxIbcTransfer<C> {
    /// Transfer source address
    pub fn source(self, source: C::Address) -> Self {
        Self { source, ..self }
    }

    /// Transfer target address
    pub fn receiver(self, receiver: String) -> Self {
        Self { receiver, ..self }
    }

    /// Transferred token address
    pub fn token(self, token: C::Address) -> Self {
        Self { token, ..self }
    }

    /// Transferred token amount
    pub fn amount(self, amount: InputAmount) -> Self {
        Self { amount, ..self }
    }

    /// Port ID
    pub fn port_id(self, port_id: PortId) -> Self {
        Self { port_id, ..self }
    }

    /// Channel ID
    pub fn channel_id(self, channel_id: ChannelId) -> Self {
        Self { channel_id, ..self }
    }

    /// Timeout height of the destination chain
    pub fn timeout_height(self, timeout_height: u64) -> Self {
        Self {
            timeout_height: Some(timeout_height),
            ..self
        }
    }

    /// Timeout timestamp offset
    pub fn timeout_sec_offset(self, timeout_sec_offset: u64) -> Self {
        Self {
            timeout_sec_offset: Some(timeout_sec_offset),
            ..self
        }
    }

    /// Memo
    pub fn memo(self, memo: String) -> Self {
        Self {
            memo: Some(memo),
            ..self
        }
    }

    /// Path to the TX WASM code file
    pub fn tx_code_path(self, tx_code_path: PathBuf) -> Self {
        Self {
            tx_code_path,
            ..self
        }
    }
}

impl TxIbcTransfer {
    /// Build a transaction from this builder
    pub async fn build(
        &self,
<<<<<<< HEAD
        context: &impl Namada,
    ) -> crate::error::Result<(crate::proto::Tx, SigningTxData, Option<Epoch>)>
    {
=======
        context: &impl Namada<'a>,
    ) -> crate::error::Result<(crate::proto::Tx, SigningTxData)> {
>>>>>>> 4f5a4195
        tx::build_ibc_transfer(context, self).await
    }
}

/// Transaction to initialize create a new proposal
#[derive(Clone, Debug)]
pub struct InitProposal<C: NamadaTypes = SdkTypes> {
    /// Common tx arguments
    pub tx: Tx<C>,
    /// The proposal data
    pub proposal_data: C::Data,
    /// Native token address
    pub native_token: C::NativeAddress,
    /// Flag if proposal should be run offline
    pub is_offline: bool,
    /// Flag if proposal is of type Pgf stewards
    pub is_pgf_stewards: bool,
    /// Flag if proposal is of type Pgf funding
    pub is_pgf_funding: bool,
    /// Path to the tx WASM file
    pub tx_code_path: PathBuf,
}

impl<C: NamadaTypes> TxBuilder<C> for InitProposal<C> {
    fn tx<F>(self, func: F) -> Self
    where
        F: FnOnce(Tx<C>) -> Tx<C>,
    {
        InitProposal {
            tx: func(self.tx),
            ..self
        }
    }
}

impl<C: NamadaTypes> InitProposal<C> {
    /// The proposal data
    pub fn proposal_data(self, proposal_data: C::Data) -> Self {
        Self {
            proposal_data,
            ..self
        }
    }

    /// Native token address
    pub fn native_token(self, native_token: C::NativeAddress) -> Self {
        Self {
            native_token,
            ..self
        }
    }

    /// Flag if proposal should be run offline
    pub fn is_offline(self, is_offline: bool) -> Self {
        Self { is_offline, ..self }
    }

    /// Flag if proposal is of type Pgf stewards
    pub fn is_pgf_stewards(self, is_pgf_stewards: bool) -> Self {
        Self {
            is_pgf_stewards,
            ..self
        }
    }

    /// Flag if proposal is of type Pgf funding
    pub fn is_pgf_funding(self, is_pgf_funding: bool) -> Self {
        Self {
            is_pgf_funding,
            ..self
        }
    }

    /// Path to the tx WASM file
    pub fn tx_code_path(self, tx_code_path: PathBuf) -> Self {
        Self {
            tx_code_path,
            ..self
        }
    }
}

impl InitProposal {
    /// Build a transaction from this builder
    pub async fn build(
        &self,
<<<<<<< HEAD
        context: &impl Namada,
    ) -> crate::error::Result<(crate::proto::Tx, SigningTxData, Option<Epoch>)>
    {
=======
        context: &impl Namada<'a>,
    ) -> crate::error::Result<(crate::proto::Tx, SigningTxData)> {
>>>>>>> 4f5a4195
        let current_epoch = rpc::query_epoch(context.client()).await?;
        let governance_parameters =
            rpc::query_governance_parameters(context.client()).await;

        if self.is_pgf_funding {
            let proposal = PgfFundingProposal::try_from(
                self.proposal_data.as_ref(),
            )
            .map_err(|e| {
                crate::error::TxError::FailedGovernaneProposalDeserialize(
                    e.to_string(),
                )
            })?
            .validate(&governance_parameters, current_epoch, self.tx.force)
            .map_err(|e| {
                crate::error::TxError::InvalidProposal(e.to_string())
            })?;

            tx::build_pgf_funding_proposal(context, self, proposal).await
        } else if self.is_pgf_stewards {
            let proposal = PgfStewardProposal::try_from(
                self.proposal_data.as_ref(),
            )
            .map_err(|e| {
                crate::error::TxError::FailedGovernaneProposalDeserialize(
                    e.to_string(),
                )
            })?;
            let nam_address = context.native_token();
            let author_balance = rpc::get_token_balance(
                context.client(),
                &nam_address,
                &proposal.proposal.author,
            )
            .await?;
            let proposal = proposal
                .validate(
                    &governance_parameters,
                    current_epoch,
                    author_balance,
                    self.tx.force,
                )
                .map_err(|e| {
                    crate::error::TxError::InvalidProposal(e.to_string())
                })?;

            tx::build_pgf_stewards_proposal(context, self, proposal).await
        } else {
            let proposal = DefaultProposal::try_from(
                self.proposal_data.as_ref(),
            )
            .map_err(|e| {
                crate::error::TxError::FailedGovernaneProposalDeserialize(
                    e.to_string(),
                )
            })?;
            let nam_address = context.native_token();
            let author_balance = rpc::get_token_balance(
                context.client(),
                &nam_address,
                &proposal.proposal.author,
            )
            .await?;
            let proposal = proposal
                .validate(
                    &governance_parameters,
                    current_epoch,
                    author_balance,
                    self.tx.force,
                )
                .map_err(|e| {
                    crate::error::TxError::InvalidProposal(e.to_string())
                })?;
            tx::build_default_proposal(context, self, proposal).await
        }
    }
}

/// Transaction to vote on a proposal
#[derive(Clone, Debug)]
pub struct VoteProposal<C: NamadaTypes = SdkTypes> {
    /// Common tx arguments
    pub tx: Tx<C>,
    /// Proposal id
    pub proposal_id: Option<u64>,
    /// The vote
    pub vote: String,
    /// The address of the voter
    pub voter: C::Address,
    /// Flag if proposal vote should be run offline
    pub is_offline: bool,
    /// The proposal file path
    pub proposal_data: Option<C::Data>,
    /// Path to the TX WASM code file
    pub tx_code_path: PathBuf,
}

impl<C: NamadaTypes> TxBuilder<C> for VoteProposal<C> {
    fn tx<F>(self, func: F) -> Self
    where
        F: FnOnce(Tx<C>) -> Tx<C>,
    {
        VoteProposal {
            tx: func(self.tx),
            ..self
        }
    }
}

impl<C: NamadaTypes> VoteProposal<C> {
    /// Proposal id
    pub fn proposal_id(self, proposal_id: u64) -> Self {
        Self {
            proposal_id: Some(proposal_id),
            ..self
        }
    }

    /// The vote
    pub fn vote(self, vote: String) -> Self {
        Self { vote, ..self }
    }

    /// The address of the voter
    pub fn voter(self, voter: C::Address) -> Self {
        Self { voter, ..self }
    }

    /// Flag if proposal vote should be run offline
    pub fn is_offline(self, is_offline: bool) -> Self {
        Self { is_offline, ..self }
    }

    /// The proposal file path
    pub fn proposal_data(self, proposal_data: C::Data) -> Self {
        Self {
            proposal_data: Some(proposal_data),
            ..self
        }
    }

    /// Path to the TX WASM code file
    pub fn tx_code_path(self, tx_code_path: PathBuf) -> Self {
        Self {
            tx_code_path,
            ..self
        }
    }
}

impl VoteProposal {
    /// Build a transaction from this builder
    pub async fn build(
        &self,
<<<<<<< HEAD
        context: &impl Namada,
    ) -> crate::error::Result<(crate::proto::Tx, SigningTxData, Option<Epoch>)>
    {
=======
        context: &impl Namada<'a>,
    ) -> crate::error::Result<(crate::proto::Tx, SigningTxData)> {
>>>>>>> 4f5a4195
        let current_epoch = rpc::query_epoch(context.client()).await?;
        tx::build_vote_proposal(context, self, current_epoch).await
    }
}

/// Transaction to initialize a new account
#[derive(Clone, Debug)]
pub struct TxInitAccount<C: NamadaTypes = SdkTypes> {
    /// Common tx arguments
    pub tx: Tx<C>,
    /// Path to the VP WASM code file for the new account
    pub vp_code_path: PathBuf,
    /// Path to the TX WASM code file
    pub tx_code_path: PathBuf,
    /// Public key for the new account
    pub public_keys: Vec<C::PublicKey>,
    /// The account multisignature threshold
    pub threshold: Option<u8>,
}

impl<C: NamadaTypes> TxBuilder<C> for TxInitAccount<C> {
    fn tx<F>(self, func: F) -> Self
    where
        F: FnOnce(Tx<C>) -> Tx<C>,
    {
        TxInitAccount {
            tx: func(self.tx),
            ..self
        }
    }
}

impl<C: NamadaTypes> TxInitAccount<C> {
    /// A vector of public key to associate with the new account
    pub fn public_keys(self, public_keys: Vec<C::PublicKey>) -> Self {
        Self {
            public_keys,
            ..self
        }
    }

    /// A threshold to associate with the new account
    pub fn threshold(self, threshold: u8) -> Self {
        Self {
            threshold: Some(threshold),
            ..self
        }
    }

    /// Path to the VP WASM code file
    pub fn vp_code_path(self, vp_code_path: PathBuf) -> Self {
        Self {
            vp_code_path,
            ..self
        }
    }

    /// Path to the TX WASM code file
    pub fn tx_code_path(self, tx_code_path: PathBuf) -> Self {
        Self {
            tx_code_path,
            ..self
        }
    }
}

impl TxInitAccount {
    /// Build a transaction from this builder
    pub async fn build(
        &self,
<<<<<<< HEAD
        context: &impl Namada,
    ) -> crate::error::Result<(crate::proto::Tx, SigningTxData, Option<Epoch>)>
    {
=======
        context: &impl Namada<'a>,
    ) -> crate::error::Result<(crate::proto::Tx, SigningTxData)> {
>>>>>>> 4f5a4195
        tx::build_init_account(context, self).await
    }
}

/// Transaction to initialize a new account
#[derive(Clone, Debug)]
pub struct TxBecomeValidator<C: NamadaTypes = SdkTypes> {
    /// Common tx arguments
    pub tx: Tx<C>,
    /// Address of an account that will become a validator.
    pub address: C::Address,
    /// Signature scheme
    pub scheme: SchemeType,
    /// Consensus key
    pub consensus_key: Option<C::PublicKey>,
    /// Ethereum cold key
    pub eth_cold_key: Option<C::PublicKey>,
    /// Ethereum hot key
    pub eth_hot_key: Option<C::PublicKey>,
    /// Protocol key
    pub protocol_key: Option<C::PublicKey>,
    /// Commission rate
    pub commission_rate: Dec,
    /// Maximum commission rate change
    pub max_commission_rate_change: Dec,
    /// The validator email
    pub email: String,
    /// The validator description
    pub description: Option<String>,
    /// The validator website
    pub website: Option<String>,
    /// The validator's discord handle
    pub discord_handle: Option<String>,
    /// Path to the TX WASM code file
    pub tx_code_path: PathBuf,
    /// Don't encrypt the keypair
    pub unsafe_dont_encrypt: bool,
}

/// Transaction to initialize a new account
#[derive(Clone, Debug)]
pub struct TxInitValidator<C: NamadaTypes = SdkTypes> {
    /// Common tx arguments
    pub tx: Tx<C>,
    /// Signature scheme
    pub scheme: SchemeType,
    /// Account keys
    pub account_keys: Vec<C::PublicKey>,
    /// The account multisignature threshold
    pub threshold: Option<u8>,
    /// Consensus key
    pub consensus_key: Option<C::PublicKey>,
    /// Ethereum cold key
    pub eth_cold_key: Option<C::PublicKey>,
    /// Ethereum hot key
    pub eth_hot_key: Option<C::PublicKey>,
    /// Protocol key
    pub protocol_key: Option<C::PublicKey>,
    /// Commission rate
    pub commission_rate: Dec,
    /// Maximum commission rate change
    pub max_commission_rate_change: Dec,
    /// The validator email
    pub email: String,
    /// The validator description
    pub description: Option<String>,
    /// The validator website
    pub website: Option<String>,
    /// The validator's discord handle
    pub discord_handle: Option<String>,
    /// Path to the VP WASM code file
    pub validator_vp_code_path: PathBuf,
    /// Path to the TX WASM code file
    pub tx_init_account_code_path: PathBuf,
    /// Path to the TX WASM code file
    pub tx_become_validator_code_path: PathBuf,
    /// Don't encrypt the keypair
    pub unsafe_dont_encrypt: bool,
}

/// Transaction to update a VP arguments
#[derive(Clone, Debug)]
pub struct TxUpdateAccount<C: NamadaTypes = SdkTypes> {
    /// Common tx arguments
    pub tx: Tx<C>,
    /// Path to the VP WASM code file
    pub vp_code_path: Option<PathBuf>,
    /// Path to the TX WASM code file
    pub tx_code_path: PathBuf,
    /// Address of the account whose VP is to be updated
    pub addr: C::Address,
    /// Public keys
    pub public_keys: Vec<C::PublicKey>,
    /// The account threshold
    pub threshold: Option<u8>,
}

impl<C: NamadaTypes> TxBuilder<C> for TxUpdateAccount<C> {
    fn tx<F>(self, func: F) -> Self
    where
        F: FnOnce(Tx<C>) -> Tx<C>,
    {
        TxUpdateAccount {
            tx: func(self.tx),
            ..self
        }
    }
}

impl<C: NamadaTypes> TxUpdateAccount<C> {
    /// Path to the VP WASM code file
    pub fn vp_code_path(self, vp_code_path: PathBuf) -> Self {
        Self {
            vp_code_path: Some(vp_code_path),
            ..self
        }
    }

    /// Path to the TX WASM code file
    pub fn tx_code_path(self, tx_code_path: PathBuf) -> Self {
        Self {
            tx_code_path,
            ..self
        }
    }

    /// Address of the account whose VP is to be updated
    pub fn addr(self, addr: C::Address) -> Self {
        Self { addr, ..self }
    }

    /// Public keys
    pub fn public_keys(self, public_keys: Vec<C::PublicKey>) -> Self {
        Self {
            public_keys,
            ..self
        }
    }

    /// The account threshold
    pub fn threshold(self, threshold: u8) -> Self {
        Self {
            threshold: Some(threshold),
            ..self
        }
    }
}

impl TxUpdateAccount {
    /// Build a transaction from this builder
    pub async fn build(
        &self,
<<<<<<< HEAD
        context: &impl Namada,
    ) -> crate::error::Result<(crate::proto::Tx, SigningTxData, Option<Epoch>)>
    {
=======
        context: &impl Namada<'a>,
    ) -> crate::error::Result<(crate::proto::Tx, SigningTxData)> {
>>>>>>> 4f5a4195
        tx::build_update_account(context, self).await
    }
}

/// Bond arguments
#[derive(Clone, Debug)]
pub struct Bond<C: NamadaTypes = SdkTypes> {
    /// Common tx arguments
    pub tx: Tx<C>,
    /// Validator address
    pub validator: C::Address,
    /// Amount of tokens to stake in a bond
    pub amount: token::Amount,
    /// Source address for delegations. For self-bonds, the validator is
    /// also the source.
    pub source: Option<C::Address>,
    /// Native token address
    pub native_token: C::NativeAddress,
    /// Path to the TX WASM code file
    pub tx_code_path: PathBuf,
}

impl<C: NamadaTypes> TxBuilder<C> for Bond<C> {
    fn tx<F>(self, func: F) -> Self
    where
        F: FnOnce(Tx<C>) -> Tx<C>,
    {
        Bond {
            tx: func(self.tx),
            ..self
        }
    }
}

impl<C: NamadaTypes> Bond<C> {
    /// Validator address
    pub fn validator(self, validator: C::Address) -> Self {
        Self { validator, ..self }
    }

    /// Amount of tokens to stake in a bond
    pub fn amount(self, amount: token::Amount) -> Self {
        Self { amount, ..self }
    }

    /// Source address for delegations. For self-bonds, the validator is
    /// also the source.
    pub fn source(self, source: C::Address) -> Self {
        Self {
            source: Some(source),
            ..self
        }
    }

    /// Native token address
    pub fn native_token(self, native_token: C::NativeAddress) -> Self {
        Self {
            native_token,
            ..self
        }
    }

    /// Path to the TX WASM code file
    pub fn tx_code_path(self, tx_code_path: PathBuf) -> Self {
        Self {
            tx_code_path,
            ..self
        }
    }
}

impl Bond {
    /// Build a transaction from this builder
    pub async fn build(
        &self,
<<<<<<< HEAD
        context: &impl Namada,
    ) -> crate::error::Result<(crate::proto::Tx, SigningTxData, Option<Epoch>)>
    {
=======
        context: &impl Namada<'a>,
    ) -> crate::error::Result<(crate::proto::Tx, SigningTxData)> {
>>>>>>> 4f5a4195
        tx::build_bond(context, self).await
    }
}

/// Unbond arguments
#[derive(Clone, Debug)]
pub struct Unbond<C: NamadaTypes = SdkTypes> {
    /// Common tx arguments
    pub tx: Tx<C>,
    /// Validator address
    pub validator: C::Address,
    /// Amount of tokens to unbond from a bond
    pub amount: token::Amount,
    /// Source address for unbonding from delegations. For unbonding from
    /// self-bonds, the validator is also the source
    pub source: Option<C::Address>,
    /// Path to the TX WASM code file
    pub tx_code_path: PathBuf,
}

impl Unbond {
    /// Build a transaction from this builder
    pub async fn build(
        &self,
        context: &impl Namada,
    ) -> crate::error::Result<(
        crate::proto::Tx,
        SigningTxData,
        Option<(Epoch, token::Amount)>,
    )> {
        tx::build_unbond(context, self).await
    }
}

impl<C: NamadaTypes> TxBuilder<C> for Unbond<C> {
    fn tx<F>(self, func: F) -> Self
    where
        F: FnOnce(Tx<C>) -> Tx<C>,
    {
        Unbond {
            tx: func(self.tx),
            ..self
        }
    }
}

impl<C: NamadaTypes> Unbond<C> {
    /// Validator address
    pub fn validator(self, validator: C::Address) -> Self {
        Self { validator, ..self }
    }

    /// Amount of tokens to unbond from a bond
    pub fn amount(self, amount: token::Amount) -> Self {
        Self { amount, ..self }
    }

    /// Source address for unbonding from delegations. For unbonding from
    /// self-bonds, the validator is also the source
    pub fn source(self, source: C::Address) -> Self {
        Self {
            source: Some(source),
            ..self
        }
    }

    /// Path to the TX WASM code file
    pub fn tx_code_path(self, tx_code_path: PathBuf) -> Self {
        Self {
            tx_code_path,
            ..self
        }
    }
}

/// Redelegation arguments
#[derive(Clone, Debug)]
pub struct Redelegate<C: NamadaTypes = SdkTypes> {
    /// Common tx arguments
    pub tx: Tx<C>,
    /// Source validator address
    pub src_validator: C::Address,
    /// Destination validator address
    pub dest_validator: C::Address,
    /// Owner of the bonds that are being redelegated
    pub owner: C::Address,
    /// The amount of tokens to redelegate
    pub amount: token::Amount,
    /// Path to the TX WASM code file
    pub tx_code_path: PathBuf,
}

impl Redelegate {
    /// Build a transaction from this builder
    pub async fn build(
        &self,
        context: &impl Namada,
    ) -> crate::error::Result<(crate::proto::Tx, SigningTxData)> {
        tx::build_redelegation(context, self).await
    }
}

impl<C: NamadaTypes> Redelegate<C> {
    /// Src validator address
    pub fn src_validator(self, src_validator: C::Address) -> Self {
        Self {
            src_validator,
            ..self
        }
    }

    /// Dest validator address
    pub fn dest_validator(self, dest_validator: C::Address) -> Self {
        Self {
            dest_validator,
            ..self
        }
    }

    /// Owner (or delegator or source) of the redelegation
    pub fn owner(self, owner: C::Address) -> Self {
        Self { owner, ..self }
    }

    /// Path to the TX WASM code file
    pub fn tx_code_path(self, tx_code_path: PathBuf) -> Self {
        Self {
            tx_code_path,
            ..self
        }
    }
}

impl<C: NamadaTypes> TxBuilder<C> for Redelegate<C> {
    fn tx<F>(self, func: F) -> Self
    where
        F: FnOnce(Tx<C>) -> Tx<C>,
    {
        Redelegate {
            tx: func(self.tx),
            ..self
        }
    }
}

/// Reveal public key
#[derive(Clone, Debug)]
pub struct RevealPk<C: NamadaTypes = SdkTypes> {
    /// Common tx arguments
    pub tx: Tx<C>,
    /// A public key to be revealed on-chain
    pub public_key: C::PublicKey,
}

impl<C: NamadaTypes> TxBuilder<C> for RevealPk<C> {
    fn tx<F>(self, func: F) -> Self
    where
        F: FnOnce(Tx<C>) -> Tx<C>,
    {
        RevealPk {
            tx: func(self.tx),
            ..self
        }
    }
}

impl<C: NamadaTypes> RevealPk<C> {
    /// A public key to be revealed on-chain
    pub fn public_key(self, public_key: C::PublicKey) -> Self {
        Self { public_key, ..self }
    }
}

impl RevealPk {
    /// Build a transaction from this builder
    pub async fn build(
        &self,
<<<<<<< HEAD
        context: &impl Namada,
    ) -> crate::error::Result<(crate::proto::Tx, SigningTxData, Option<Epoch>)>
    {
=======
        context: &impl Namada<'a>,
    ) -> crate::error::Result<(crate::proto::Tx, SigningTxData)> {
>>>>>>> 4f5a4195
        tx::build_reveal_pk(context, &self.tx, &self.public_key).await
    }
}

/// Query proposal
#[derive(Clone, Debug)]
pub struct QueryProposal<C: NamadaTypes = SdkTypes> {
    /// Common query args
    pub query: Query<C>,
    /// Proposal id
    pub proposal_id: Option<u64>,
}

/// Query protocol parameters
#[derive(Clone, Debug)]
pub struct QueryProtocolParameters<C: NamadaTypes = SdkTypes> {
    /// Common query args
    pub query: Query<C>,
}

/// Query pgf data
#[derive(Clone, Debug)]
pub struct QueryPgf<C: NamadaTypes = SdkTypes> {
    /// Common query args
    pub query: Query<C>,
}

/// Withdraw arguments
#[derive(Clone, Debug)]
pub struct Withdraw<C: NamadaTypes = SdkTypes> {
    /// Common tx arguments
    pub tx: Tx<C>,
    /// Validator address
    pub validator: C::Address,
    /// Source address for withdrawing from delegations. For withdrawing
    /// from self-bonds, the validator is also the source
    pub source: Option<C::Address>,
    /// Path to the TX WASM code file
    pub tx_code_path: PathBuf,
}

impl<C: NamadaTypes> TxBuilder<C> for Withdraw<C> {
    fn tx<F>(self, func: F) -> Self
    where
        F: FnOnce(Tx<C>) -> Tx<C>,
    {
        Withdraw {
            tx: func(self.tx),
            ..self
        }
    }
}

impl<C: NamadaTypes> Withdraw<C> {
    /// Validator address
    pub fn validator(self, validator: C::Address) -> Self {
        Self { validator, ..self }
    }

    /// Source address for withdrawing from delegations. For withdrawing
    /// from self-bonds, the validator is also the source
    pub fn source(self, source: C::Address) -> Self {
        Self {
            source: Some(source),
            ..self
        }
    }

    /// Path to the TX WASM code file
    pub fn tx_code_path(self, tx_code_path: PathBuf) -> Self {
        Self {
            tx_code_path,
            ..self
        }
    }
}

impl Withdraw {
    /// Build a transaction from this builder
    pub async fn build(
        &self,
<<<<<<< HEAD
        context: &impl Namada,
    ) -> crate::error::Result<(crate::proto::Tx, SigningTxData, Option<Epoch>)>
    {
=======
        context: &impl Namada<'a>,
    ) -> crate::error::Result<(crate::proto::Tx, SigningTxData)> {
>>>>>>> 4f5a4195
        tx::build_withdraw(context, self).await
    }
}

/// Claim arguments
#[derive(Clone, Debug)]
pub struct ClaimRewards<C: NamadaTypes = SdkTypes> {
    /// Common tx arguments
    pub tx: Tx<C>,
    /// Validator address
    pub validator: C::Address,
    /// Source address for claiming rewards due to bonds. For self-bonds, the
    /// validator is also the source
    pub source: Option<C::Address>,
    /// Path to the TX WASM code file
    pub tx_code_path: PathBuf,
}

impl<C: NamadaTypes> TxBuilder<C> for ClaimRewards<C> {
    fn tx<F>(self, func: F) -> Self
    where
        F: FnOnce(Tx<C>) -> Tx<C>,
    {
        ClaimRewards {
            tx: func(self.tx),
            ..self
        }
    }
}

impl ClaimRewards {
    /// Build a transaction from this builder
    pub async fn build(
        &self,
<<<<<<< HEAD
        context: &impl Namada,
    ) -> crate::error::Result<(crate::proto::Tx, SigningTxData, Option<Epoch>)>
    {
=======
        context: &impl Namada<'a>,
    ) -> crate::error::Result<(crate::proto::Tx, SigningTxData)> {
>>>>>>> 4f5a4195
        tx::build_claim_rewards(context, self).await
    }
}

/// Query asset conversions
#[derive(Clone, Debug)]
pub struct QueryConversions<C: NamadaTypes = SdkTypes> {
    /// Common query args
    pub query: Query<C>,
    /// Address of a token
    pub token: Option<C::Address>,
    /// Epoch of the asset
    pub epoch: Option<Epoch>,
}

/// Query token balance(s)
#[derive(Clone, Debug)]
pub struct QueryAccount<C: NamadaTypes = SdkTypes> {
    /// Common query args
    pub query: Query<C>,
    /// Address of an owner
    pub owner: C::Address,
}

/// Query token balance(s)
#[derive(Clone, Debug)]
pub struct QueryBalance<C: NamadaTypes = SdkTypes> {
    /// Common query args
    pub query: Query<C>,
    /// Address of an owner
    pub owner: Option<C::BalanceOwner>,
    /// Address of a token
    pub token: Option<C::Address>,
    /// Whether not to convert balances
    pub no_conversions: bool,
}

/// Query historical transfer(s)
#[derive(Clone, Debug)]
pub struct QueryTransfers<C: NamadaTypes = SdkTypes> {
    /// Common query args
    pub query: Query<C>,
    /// Address of an owner
    pub owner: Option<C::BalanceOwner>,
    /// Address of a token
    pub token: Option<C::Address>,
}

/// Query PoS bond(s)
#[derive(Clone, Debug)]
pub struct QueryBonds<C: NamadaTypes = SdkTypes> {
    /// Common query args
    pub query: Query<C>,
    /// Address of an owner
    pub owner: Option<C::Address>,
    /// Address of a validator
    pub validator: Option<C::Address>,
}

/// Query PoS bonded stake
#[derive(Clone, Debug)]
pub struct QueryBondedStake<C: NamadaTypes = SdkTypes> {
    /// Common query args
    pub query: Query<C>,
    /// Address of a validator
    pub validator: Option<C::Address>,
    /// Epoch in which to find bonded stake
    pub epoch: Option<Epoch>,
}

/// Query the state of a validator (its validator set or if it is jailed)
#[derive(Clone, Debug)]
pub struct QueryValidatorState<C: NamadaTypes = SdkTypes> {
    /// Common query args
    pub query: Query<C>,
    /// Address of a validator
    pub validator: C::Address,
    /// Epoch in which to find the validator state
    pub epoch: Option<Epoch>,
}

#[derive(Clone, Debug)]
/// Commission rate change args
pub struct CommissionRateChange<C: NamadaTypes = SdkTypes> {
    /// Common tx arguments
    pub tx: Tx<C>,
    /// Validator address (should be self)
    pub validator: C::Address,
    /// Value to which the tx changes the commission rate
    pub rate: Dec,
    /// Path to the TX WASM code file
    pub tx_code_path: PathBuf,
}

impl<C: NamadaTypes> TxBuilder<C> for CommissionRateChange<C> {
    fn tx<F>(self, func: F) -> Self
    where
        F: FnOnce(Tx<C>) -> Tx<C>,
    {
        CommissionRateChange {
            tx: func(self.tx),
            ..self
        }
    }
}

impl<C: NamadaTypes> CommissionRateChange<C> {
    /// Validator address (should be self)
    pub fn validator(self, validator: C::Address) -> Self {
        Self { validator, ..self }
    }

    /// Value to which the tx changes the commission rate
    pub fn rate(self, rate: Dec) -> Self {
        Self { rate, ..self }
    }

    /// Path to the TX WASM code file
    pub fn tx_code_path(self, tx_code_path: PathBuf) -> Self {
        Self {
            tx_code_path,
            ..self
        }
    }
}

impl CommissionRateChange {
    /// Build a transaction from this builder
    pub async fn build(
        &self,
<<<<<<< HEAD
        context: &impl Namada,
    ) -> crate::error::Result<(crate::proto::Tx, SigningTxData, Option<Epoch>)>
    {
=======
        context: &impl Namada<'a>,
    ) -> crate::error::Result<(crate::proto::Tx, SigningTxData)> {
>>>>>>> 4f5a4195
        tx::build_validator_commission_change(context, self).await
    }
}

#[derive(Clone, Debug)]
/// Consensus key change args
pub struct ConsensusKeyChange<C: NamadaTypes = SdkTypes> {
    /// Common tx arguments
    pub tx: Tx<C>,
    /// Validator address (should be self)
    pub validator: C::Address,
    /// New consensus key
    pub consensus_key: Option<C::PublicKey>,
    /// Don't encrypt the keypair
    pub unsafe_dont_encrypt: bool,
    /// Path to the TX WASM code file
    pub tx_code_path: PathBuf,
}

// impl<C: NamadaTypes> TxBuilder<C> for ConsensusKeyChange<C> {
//     fn tx<F>(self, func: F) -> Self
//     where
//         F: FnOnce(Tx<C>) -> Tx<C>,
//     {
//         ConsensusKeyChange {
//             tx: func(self.tx),
//             ..self
//         }
//     }
// }

// impl<C: NamadaTypes> ConsensusKeyChange<C> {
//     /// Validator address (should be self)
//     pub fn validator(self, validator: C::Address) -> Self {
//         Self { validator, ..self }
//     }

//     /// Value to which the tx changes the commission rate
//     pub fn consensus_key(self, consensus_key: C::Keypair) -> Self {
//         Self {
//             consensus_key: Some(consensus_key),
//             ..self
//         }
//     }

//     /// Path to the TX WASM code file
//     pub fn tx_code_path(self, tx_code_path: PathBuf) -> Self {
//         Self {
//             tx_code_path,
//             ..self
//         }
//     }
// }

// impl ConsensusKeyChange {
//     /// Build a transaction from this builder
//     pub async fn build(
//         &self,
//         context: &impl Namada,
//     ) -> crate::error::Result<(crate::proto::Tx, SigningTxData,
// Option<Epoch>)>     {
//         tx::build_change_consensus_key(context, self).await
//     }
// }

#[derive(Clone, Debug)]
/// Commission rate change args
pub struct MetaDataChange<C: NamadaTypes = SdkTypes> {
    /// Common tx arguments
    pub tx: Tx<C>,
    /// Validator address (should be self)
    pub validator: C::Address,
    /// New validator email
    pub email: Option<String>,
    /// New validator description
    pub description: Option<String>,
    /// New validator website
    pub website: Option<String>,
    /// New validator discord handle
    pub discord_handle: Option<String>,
    /// New validator commission rate
    pub commission_rate: Option<Dec>,
    /// Path to the TX WASM code file
    pub tx_code_path: PathBuf,
}

impl<C: NamadaTypes> TxBuilder<C> for MetaDataChange<C> {
    fn tx<F>(self, func: F) -> Self
    where
        F: FnOnce(Tx<C>) -> Tx<C>,
    {
        MetaDataChange {
            tx: func(self.tx),
            ..self
        }
    }
}

impl<C: NamadaTypes> MetaDataChange<C> {
    /// Validator address (should be self)
    pub fn validator(self, validator: C::Address) -> Self {
        Self { validator, ..self }
    }

    /// Path to the TX WASM code file
    pub fn tx_code_path(self, tx_code_path: PathBuf) -> Self {
        Self {
            tx_code_path,
            ..self
        }
    }
}

impl MetaDataChange {
    /// Build a transaction from this builder
    pub async fn build(
        &self,
<<<<<<< HEAD
        context: &impl Namada,
    ) -> crate::error::Result<(crate::proto::Tx, SigningTxData, Option<Epoch>)>
    {
=======
        context: &impl Namada<'a>,
    ) -> crate::error::Result<(crate::proto::Tx, SigningTxData)> {
>>>>>>> 4f5a4195
        tx::build_validator_metadata_change(context, self).await
    }
}

#[derive(Clone, Debug)]
/// Commission rate change args
pub struct UpdateStewardCommission<C: NamadaTypes = SdkTypes> {
    /// Common tx arguments
    pub tx: Tx<C>,
    /// Steward address
    pub steward: C::Address,
    /// Value to which the tx changes the commission rate
    pub commission: C::Data,
    /// Path to the TX WASM code file
    pub tx_code_path: PathBuf,
}

impl<C: NamadaTypes> TxBuilder<C> for UpdateStewardCommission<C> {
    fn tx<F>(self, func: F) -> Self
    where
        F: FnOnce(Tx<C>) -> Tx<C>,
    {
        UpdateStewardCommission {
            tx: func(self.tx),
            ..self
        }
    }
}

impl<C: NamadaTypes> UpdateStewardCommission<C> {
    /// Steward address
    pub fn steward(self, steward: C::Address) -> Self {
        Self { steward, ..self }
    }

    /// Value to which the tx changes the commission rate
    pub fn commission(self, commission: C::Data) -> Self {
        Self { commission, ..self }
    }

    /// Path to the TX WASM code file
    pub fn tx_code_path(self, tx_code_path: PathBuf) -> Self {
        Self {
            tx_code_path,
            ..self
        }
    }
}

impl UpdateStewardCommission {
    /// Build a transaction from this builder
    pub async fn build(
        &self,
<<<<<<< HEAD
        context: &impl Namada,
    ) -> crate::error::Result<(crate::proto::Tx, SigningTxData, Option<Epoch>)>
    {
=======
        context: &impl Namada<'a>,
    ) -> crate::error::Result<(crate::proto::Tx, SigningTxData)> {
>>>>>>> 4f5a4195
        tx::build_update_steward_commission(context, self).await
    }
}

#[derive(Clone, Debug)]
/// Commission rate change args
pub struct ResignSteward<C: NamadaTypes = SdkTypes> {
    /// Common tx arguments
    pub tx: Tx<C>,
    /// Validator address
    pub steward: C::Address,
    /// Path to the TX WASM code file
    pub tx_code_path: PathBuf,
}

impl<C: NamadaTypes> TxBuilder<C> for ResignSteward<C> {
    fn tx<F>(self, func: F) -> Self
    where
        F: FnOnce(Tx<C>) -> Tx<C>,
    {
        ResignSteward {
            tx: func(self.tx),
            ..self
        }
    }
}

impl<C: NamadaTypes> ResignSteward<C> {
    /// Validator address
    pub fn steward(self, steward: C::Address) -> Self {
        Self { steward, ..self }
    }

    /// Path to the TX WASM code file
    pub fn tx_code_path(self, tx_code_path: PathBuf) -> Self {
        Self {
            tx_code_path,
            ..self
        }
    }
}

impl ResignSteward {
    /// Build a transaction from this builder
    pub async fn build(
        &self,
<<<<<<< HEAD
        context: &impl Namada,
    ) -> crate::error::Result<(crate::proto::Tx, SigningTxData, Option<Epoch>)>
    {
=======
        context: &impl Namada<'a>,
    ) -> crate::error::Result<(crate::proto::Tx, SigningTxData)> {
>>>>>>> 4f5a4195
        tx::build_resign_steward(context, self).await
    }
}

#[derive(Clone, Debug)]
/// Re-activate a jailed validator args
pub struct TxUnjailValidator<C: NamadaTypes = SdkTypes> {
    /// Common tx arguments
    pub tx: Tx<C>,
    /// Validator address (should be self)
    pub validator: C::Address,
    /// Path to the TX WASM code file
    pub tx_code_path: PathBuf,
}

impl<C: NamadaTypes> TxBuilder<C> for TxUnjailValidator<C> {
    fn tx<F>(self, func: F) -> Self
    where
        F: FnOnce(Tx<C>) -> Tx<C>,
    {
        TxUnjailValidator {
            tx: func(self.tx),
            ..self
        }
    }
}

impl<C: NamadaTypes> TxUnjailValidator<C> {
    /// Validator address (should be self)
    pub fn validator(self, validator: C::Address) -> Self {
        Self { validator, ..self }
    }

    /// Path to the TX WASM code file
    pub fn tx_code_path(self, tx_code_path: PathBuf) -> Self {
        Self {
            tx_code_path,
            ..self
        }
    }
}

impl TxUnjailValidator {
    /// Build a transaction from this builder
    pub async fn build(
        &self,
<<<<<<< HEAD
        context: &impl Namada,
    ) -> crate::error::Result<(crate::proto::Tx, SigningTxData, Option<Epoch>)>
    {
=======
        context: &impl Namada<'a>,
    ) -> crate::error::Result<(crate::proto::Tx, SigningTxData)> {
>>>>>>> 4f5a4195
        tx::build_unjail_validator(context, self).await
    }
}

#[derive(Clone, Debug)]
/// Deactivate validator args
pub struct TxDeactivateValidator<C: NamadaTypes = SdkTypes> {
    /// Common tx arguments
    pub tx: Tx<C>,
    /// Validator address (should be self)
    pub validator: C::Address,
    /// Path to the TX WASM code file
    pub tx_code_path: PathBuf,
}

impl<C: NamadaTypes> TxBuilder<C> for TxDeactivateValidator<C> {
    fn tx<F>(self, func: F) -> Self
    where
        F: FnOnce(Tx<C>) -> Tx<C>,
    {
        TxDeactivateValidator {
            tx: func(self.tx),
            ..self
        }
    }
}

impl<C: NamadaTypes> TxDeactivateValidator<C> {
    /// Validator address (should be self)
    pub fn validator(self, validator: C::Address) -> Self {
        Self { validator, ..self }
    }

    /// Path to the TX WASM code file
    pub fn tx_code_path(self, tx_code_path: PathBuf) -> Self {
        Self {
            tx_code_path,
            ..self
        }
    }
}

impl TxDeactivateValidator {
    /// Build a transaction from this builder
    pub async fn build(
        &self,
<<<<<<< HEAD
        context: &impl Namada,
    ) -> crate::error::Result<(crate::proto::Tx, SigningTxData, Option<Epoch>)>
    {
=======
        context: &impl Namada<'a>,
    ) -> crate::error::Result<(crate::proto::Tx, SigningTxData)> {
>>>>>>> 4f5a4195
        tx::build_deactivate_validator(context, self).await
    }
}

#[derive(Clone, Debug)]
/// Re-activate a deactivated validator args
pub struct TxReactivateValidator<C: NamadaTypes = SdkTypes> {
    /// Common tx arguments
    pub tx: Tx<C>,
    /// Validator address (should be self)
    pub validator: C::Address,
    /// Path to the TX WASM code file
    pub tx_code_path: PathBuf,
}

impl<C: NamadaTypes> TxBuilder<C> for TxReactivateValidator<C> {
    fn tx<F>(self, func: F) -> Self
    where
        F: FnOnce(Tx<C>) -> Tx<C>,
    {
        TxReactivateValidator {
            tx: func(self.tx),
            ..self
        }
    }
}

impl<C: NamadaTypes> TxReactivateValidator<C> {
    /// Validator address (should be self)
    pub fn validator(self, validator: C::Address) -> Self {
        Self { validator, ..self }
    }

    /// Path to the TX WASM code file
    pub fn tx_code_path(self, tx_code_path: PathBuf) -> Self {
        Self {
            tx_code_path,
            ..self
        }
    }
}

impl TxReactivateValidator {
    /// Build a transaction from this builder
    pub async fn build(
        &self,
<<<<<<< HEAD
        context: &impl Namada,
    ) -> crate::error::Result<(crate::proto::Tx, SigningTxData, Option<Epoch>)>
    {
=======
        context: &impl Namada<'a>,
    ) -> crate::error::Result<(crate::proto::Tx, SigningTxData)> {
>>>>>>> 4f5a4195
        tx::build_reactivate_validator(context, self).await
    }
}

#[derive(Clone, Debug)]
/// Sign a transaction offline
pub struct SignTx<C: NamadaTypes = SdkTypes> {
    /// Common tx arguments
    pub tx: Tx<C>,
    /// Transaction data
    pub tx_data: C::Data,
    /// The account address
    pub owner: C::Address,
}

/// Query PoS commission rate
#[derive(Clone, Debug)]
pub struct QueryCommissionRate<C: NamadaTypes = SdkTypes> {
    /// Common query args
    pub query: Query<C>,
    /// Address of a validator
    pub validator: C::Address,
    /// Epoch in which to find commission rate
    pub epoch: Option<Epoch>,
}

/// Query validator metadata
#[derive(Clone, Debug)]
pub struct QueryMetaData<C: NamadaTypes = SdkTypes> {
    /// Common query args
    pub query: Query<C>,
    /// Address of a validator
    pub validator: C::Address,
}

/// Query PoS slashes
#[derive(Clone, Debug)]
pub struct QuerySlashes<C: NamadaTypes = SdkTypes> {
    /// Common query args
    pub query: Query<C>,
    /// Address of a validator
    pub validator: Option<C::Address>,
}

/// Query PoS rewards
#[derive(Clone, Debug)]
pub struct QueryRewards<C: NamadaTypes = SdkTypes> {
    /// Common query args
    pub query: Query<C>,
    /// Address of the source
    pub source: Option<C::Address>,
    /// Address of the validator
    pub validator: C::Address,
}

/// Query PoS delegations
#[derive(Clone, Debug)]
pub struct QueryDelegations<C: NamadaTypes = SdkTypes> {
    /// Common query args
    pub query: Query<C>,
    /// Address of an owner
    pub owner: C::Address,
}

/// Query PoS to find a validator
#[derive(Clone, Debug)]
pub struct QueryFindValidator<C: NamadaTypes = SdkTypes> {
    /// Common query args
    pub query: Query<C>,
    /// Tendermint address
    pub tm_addr: String,
}

/// Query the raw bytes of given storage key
#[derive(Clone, Debug)]
pub struct QueryRawBytes<C: NamadaTypes = SdkTypes> {
    /// The storage key to query
    pub storage_key: storage::Key,
    /// Common query args
    pub query: Query<C>,
}

/// Common transaction arguments
#[derive(Clone, Debug)]
pub struct Tx<C: NamadaTypes = SdkTypes> {
    /// Simulate applying the transaction
    pub dry_run: bool,
    /// Simulate applying both the wrapper and inner transactions
    pub dry_run_wrapper: bool,
    /// Dump the transaction bytes to file
    pub dump_tx: bool,
    /// The output directory path to where serialize the data
    pub output_folder: Option<PathBuf>,
    /// Submit the transaction even if it doesn't pass client checks
    pub force: bool,
    /// Do not wait for the transaction to be added to the blockchain
    pub broadcast_only: bool,
    /// The address of the ledger node as host:port
    pub ledger_address: C::TendermintAddress,
    /// If any new account is initialized by the tx, use the given alias to
    /// save it in the wallet.
    pub initialized_account_alias: Option<String>,
    /// Whether to force overwrite the above alias, if it is provided, in the
    /// wallet.
    pub wallet_alias_force: bool,
    /// The amount being paid (for gas unit) to include the transaction
    pub fee_amount: Option<InputAmount>,
    /// The fee payer signing key
    pub wrapper_fee_payer: Option<C::PublicKey>,
    /// The token in which the fee is being paid
    pub fee_token: C::Address,
    /// The optional spending key for fee unshielding
    pub fee_unshield: Option<C::TransferSource>,
    /// The max amount of gas used to process tx
    pub gas_limit: GasLimit,
    /// The optional expiration of the transaction
    pub expiration: Option<DateTimeUtc>,
    /// Generate an ephimeral signing key to be used only once to sign a
    /// wrapper tx
    pub disposable_signing_key: bool,
    /// The chain id for which the transaction is intended
    pub chain_id: Option<ChainId>,
    /// Sign the tx with the key for the given alias from your wallet
    pub signing_keys: Vec<C::PublicKey>,
    /// List of signatures to attach to the transaction
    pub signatures: Vec<C::Data>,
    /// Path to the TX WASM code file to reveal PK
    pub tx_reveal_code_path: PathBuf,
    /// Password to decrypt key
    pub password: Option<Zeroizing<String>>,
    /// Use device to sign the transaction
    pub use_device: bool,
}

/// Builder functions for Tx
pub trait TxBuilder<C: NamadaTypes>: Sized {
    /// Apply the given function to the Tx inside self
    fn tx<F>(self, func: F) -> Self
    where
        F: FnOnce(Tx<C>) -> Tx<C>;
    /// Simulate applying the transaction
    fn dry_run(self, dry_run: bool) -> Self {
        self.tx(|x| Tx { dry_run, ..x })
    }
    /// Simulate applying both the wrapper and inner transactions
    fn dry_run_wrapper(self, dry_run_wrapper: bool) -> Self {
        self.tx(|x| Tx {
            dry_run_wrapper,
            ..x
        })
    }
    /// Dump the transaction bytes to file
    fn dump_tx(self, dump_tx: bool) -> Self {
        self.tx(|x| Tx { dump_tx, ..x })
    }
    /// The output directory path to where serialize the data
    fn output_folder(self, output_folder: PathBuf) -> Self {
        self.tx(|x| Tx {
            output_folder: Some(output_folder),
            ..x
        })
    }
    /// Submit the transaction even if it doesn't pass client checks
    fn force(self, force: bool) -> Self {
        self.tx(|x| Tx { force, ..x })
    }
    /// Do not wait for the transaction to be added to the blockchain
    fn broadcast_only(self, broadcast_only: bool) -> Self {
        self.tx(|x| Tx {
            broadcast_only,
            ..x
        })
    }
    /// The address of the ledger node as host:port
    fn ledger_address(self, ledger_address: C::TendermintAddress) -> Self {
        self.tx(|x| Tx {
            ledger_address,
            ..x
        })
    }
    /// If any new account is initialized by the tx, use the given alias to
    /// save it in the wallet.
    fn initialized_account_alias(
        self,
        initialized_account_alias: String,
    ) -> Self {
        self.tx(|x| Tx {
            initialized_account_alias: Some(initialized_account_alias),
            ..x
        })
    }
    /// Whether to force overwrite the above alias, if it is provided, in the
    /// wallet.
    fn wallet_alias_force(self, wallet_alias_force: bool) -> Self {
        self.tx(|x| Tx {
            wallet_alias_force,
            ..x
        })
    }
    /// The amount being paid (for gas unit) to include the transaction
    fn fee_amount(self, fee_amount: InputAmount) -> Self {
        self.tx(|x| Tx {
            fee_amount: Some(fee_amount),
            ..x
        })
    }
    /// The fee payer signing key
    fn wrapper_fee_payer(self, wrapper_fee_payer: C::PublicKey) -> Self {
        self.tx(|x| Tx {
            wrapper_fee_payer: Some(wrapper_fee_payer),
            ..x
        })
    }
    /// The token in which the fee is being paid
    fn fee_token(self, fee_token: C::Address) -> Self {
        self.tx(|x| Tx { fee_token, ..x })
    }
    /// The optional spending key for fee unshielding
    fn fee_unshield(self, fee_unshield: C::TransferSource) -> Self {
        self.tx(|x| Tx {
            fee_unshield: Some(fee_unshield),
            ..x
        })
    }
    /// The max amount of gas used to process tx
    fn gas_limit(self, gas_limit: GasLimit) -> Self {
        self.tx(|x| Tx { gas_limit, ..x })
    }
    /// The optional expiration of the transaction
    fn expiration(self, expiration: DateTimeUtc) -> Self {
        self.tx(|x| Tx {
            expiration: Some(expiration),
            ..x
        })
    }
    /// Generate an ephimeral signing key to be used only once to sign a
    /// wrapper tx
    fn disposable_signing_key(self, disposable_signing_key: bool) -> Self {
        self.tx(|x| Tx {
            disposable_signing_key,
            ..x
        })
    }
    /// The chain id for which the transaction is intended
    fn chain_id(self, chain_id: ChainId) -> Self {
        self.tx(|x| Tx {
            chain_id: Some(chain_id),
            ..x
        })
    }
    /// Sign the tx with the key for the given alias from your wallet
    fn signing_keys(self, signing_keys: Vec<C::PublicKey>) -> Self {
        self.tx(|x| Tx { signing_keys, ..x })
    }
    /// List of signatures to attach to the transaction
    fn signatures(self, signatures: Vec<C::Data>) -> Self {
        self.tx(|x| Tx { signatures, ..x })
    }
    /// Path to the TX WASM code file to reveal PK
    fn tx_reveal_code_path(self, tx_reveal_code_path: PathBuf) -> Self {
        self.tx(|x| Tx {
            tx_reveal_code_path,
            ..x
        })
    }
    /// Password to decrypt key
    fn password(self, password: Zeroizing<String>) -> Self {
        self.tx(|x| Tx {
            password: Some(password),
            ..x
        })
    }
}

impl<C: NamadaTypes> TxBuilder<C> for Tx<C> {
    fn tx<F>(self, func: F) -> Self
    where
        F: FnOnce(Tx<C>) -> Tx<C>,
    {
        func(self)
    }
}

/// MASP add key or address arguments
#[derive(Clone, Debug)]
pub struct MaspAddrKeyAdd {
    /// Key alias
    pub alias: String,
    /// Whether to force overwrite the alias
    pub alias_force: bool,
    /// Any MASP value
    pub value: MaspValue,
    /// Don't encrypt the keypair
    pub unsafe_dont_encrypt: bool,
}

/// MASP generate spending key arguments
#[derive(Clone, Debug)]
pub struct MaspSpendKeyGen {
    /// Key alias
    pub alias: String,
    /// Whether to force overwrite the alias
    pub alias_force: bool,
    /// Don't encrypt the keypair
    pub unsafe_dont_encrypt: bool,
}

/// MASP generate payment address arguments
#[derive(Clone, Debug)]
pub struct MaspPayAddrGen<C: NamadaTypes = SdkTypes> {
    /// Key alias
    pub alias: String,
    /// Whether to force overwrite the alias
    pub alias_force: bool,
    /// Viewing key
    pub viewing_key: C::ViewingKey,
    /// Pin
    pub pin: bool,
}

/// Wallet generate key and implicit address arguments
#[derive(Clone, Debug)]
pub struct KeyAndAddressGen {
    /// Scheme type
    pub scheme: SchemeType,
    /// Key alias
    pub alias: Option<String>,
    /// Whether to force overwrite the alias, if provided
    pub alias_force: bool,
    /// Don't encrypt the keypair
    pub unsafe_dont_encrypt: bool,
    /// BIP44 derivation path
    pub derivation_path: String,
}

/// Wallet restore key and implicit address arguments
#[derive(Clone, Debug)]
pub struct KeyAndAddressDerive {
    /// Scheme type
    pub scheme: SchemeType,
    /// Key alias
    pub alias: Option<String>,
    /// Whether to force overwrite the alias, if provided
    pub alias_force: bool,
    /// Don't encrypt the keypair
    pub unsafe_dont_encrypt: bool,
    /// BIP44 derivation path
    pub derivation_path: String,
    /// Use device to generate key and address
    pub use_device: bool,
}

/// Wallet key lookup arguments
#[derive(Clone, Debug)]
pub struct KeyFind {
    /// Public key to lookup keypair with
    pub public_key: Option<common::PublicKey>,
    /// Key alias to lookup keypair with
    pub alias: Option<String>,
    /// Public key hash to lookup keypair with
    pub value: Option<String>,
    /// Show secret keys to user
    pub unsafe_show_secret: bool,
}

/// Wallet find shielded address or key arguments
#[derive(Clone, Debug)]
pub struct AddrKeyFind {
    /// Address/key alias
    pub alias: String,
    /// Show secret keys to user
    pub unsafe_show_secret: bool,
}

/// Wallet list shielded keys arguments
#[derive(Clone, Debug)]
pub struct MaspKeysList {
    /// Don't decrypt spending keys
    pub decrypt: bool,
    /// Show secret keys to user
    pub unsafe_show_secret: bool,
}

/// Wallet list keys arguments
#[derive(Clone, Debug)]
pub struct KeyList {
    /// Don't decrypt keypairs
    pub decrypt: bool,
    /// Show secret keys to user
    pub unsafe_show_secret: bool,
}

/// Wallet key export arguments
#[derive(Clone, Debug)]
pub struct KeyExport {
    /// Key alias
    pub alias: String,
}

/// Wallet address lookup arguments
#[derive(Clone, Debug)]
pub struct AddressOrAliasFind {
    /// Alias to find
    pub alias: Option<String>,
    /// Address to find
    pub address: Option<Address>,
}

/// Wallet address add arguments
#[derive(Clone, Debug)]
pub struct AddressAdd {
    /// Address alias
    pub alias: String,
    /// Whether to force overwrite the alias
    pub alias_force: bool,
    /// Address to add
    pub address: Address,
}

/// Bridge pool batch recommendation.
#[derive(Clone, Debug)]
pub struct RecommendBatch<C: NamadaTypes = SdkTypes> {
    /// The query parameters.
    pub query: Query<C>,
    /// The maximum amount of gas to spend.
    pub max_gas: Option<u64>,
    /// An optional parameter indicating how much net
    /// gas the relayer is willing to pay.
    pub gas: Option<u64>,
    /// Bridge pool recommendations conversion rates table.
    pub conversion_table: C::BpConversionTable,
}

/// A transfer to be added to the Ethereum bridge pool.
#[derive(Clone, Debug)]
pub struct EthereumBridgePool<C: NamadaTypes = SdkTypes> {
    /// Whether the transfer is for a NUT.
    ///
    /// By default, we add wrapped ERC20s onto the
    /// Bridge pool.
    pub nut: bool,
    /// The args for building a tx to the bridge pool
    pub tx: Tx<C>,
    /// The type of token
    pub asset: EthAddress,
    /// The recipient address
    pub recipient: EthAddress,
    /// The sender of the transfer
    pub sender: C::Address,
    /// The amount to be transferred
    pub amount: InputAmount,
    /// The amount of gas fees
    pub fee_amount: InputAmount,
    /// The account of fee payer.
    ///
    /// If unset, it is the same as the sender.
    pub fee_payer: Option<C::Address>,
    /// The token in which the gas is being paid
    pub fee_token: C::Address,
    /// Path to the tx WASM code file
    pub code_path: PathBuf,
}

impl<C: NamadaTypes> TxBuilder<C> for EthereumBridgePool<C> {
    fn tx<F>(self, func: F) -> Self
    where
        F: FnOnce(Tx<C>) -> Tx<C>,
    {
        EthereumBridgePool {
            tx: func(self.tx),
            ..self
        }
    }
}

impl<C: NamadaTypes> EthereumBridgePool<C> {
    /// Whether the transfer is for a NUT.
    ///
    /// By default, we add wrapped ERC20s onto the
    /// Bridge pool.
    pub fn nut(self, nut: bool) -> Self {
        Self { nut, ..self }
    }

    /// The type of token
    pub fn asset(self, asset: EthAddress) -> Self {
        Self { asset, ..self }
    }

    /// The recipient address
    pub fn recipient(self, recipient: EthAddress) -> Self {
        Self { recipient, ..self }
    }

    /// The sender of the transfer
    pub fn sender(self, sender: C::Address) -> Self {
        Self { sender, ..self }
    }

    /// The amount to be transferred
    pub fn amount(self, amount: InputAmount) -> Self {
        Self { amount, ..self }
    }

    /// The amount of gas fees
    pub fn fee_amount(self, fee_amount: InputAmount) -> Self {
        Self { fee_amount, ..self }
    }

    /// The account of fee payer.
    ///
    /// If unset, it is the same as the sender.
    pub fn fee_payer(self, fee_payer: C::Address) -> Self {
        Self {
            fee_payer: Some(fee_payer),
            ..self
        }
    }

    /// The token in which the gas is being paid
    pub fn fee_token(self, fee_token: C::Address) -> Self {
        Self { fee_token, ..self }
    }

    /// Path to the tx WASM code file
    pub fn code_path(self, code_path: PathBuf) -> Self {
        Self { code_path, ..self }
    }
}

impl EthereumBridgePool {
    /// Build a transaction from this builder
    pub async fn build(
        self,
<<<<<<< HEAD
        context: &impl Namada,
    ) -> crate::error::Result<(crate::proto::Tx, SigningTxData, Option<Epoch>)>
    {
=======
        context: &impl Namada<'a>,
    ) -> crate::error::Result<(crate::proto::Tx, SigningTxData)> {
>>>>>>> 4f5a4195
        bridge_pool::build_bridge_pool_tx(context, self).await
    }
}

/// Bridge pool proof arguments.
#[derive(Debug, Clone)]
pub struct BridgePoolProof<C: NamadaTypes = SdkTypes> {
    /// The query parameters.
    pub query: Query<C>,
    /// The keccak hashes of transfers to
    /// acquire a proof of.
    pub transfers: Vec<KeccakHash>,
    /// The address of the node responsible for relaying
    /// the transfers.
    ///
    /// This node will receive the gas fees escrowed in
    /// the Bridge pool, to compensate the Ethereum relay
    /// procedure.
    pub relayer: Address,
}

/// Arguments to an Ethereum Bridge pool relay operation.
#[derive(Debug, Clone)]
pub struct RelayBridgePoolProof<C: NamadaTypes = SdkTypes> {
    /// The query parameters.
    pub query: Query<C>,
    /// The hashes of the transfers to be relayed
    pub transfers: Vec<KeccakHash>,
    /// The Namada address for receiving fees for relaying
    pub relayer: Address,
    /// The number of confirmations to wait for on Ethereum
    pub confirmations: u64,
    /// The Ethereum RPC endpoint.
    pub eth_rpc_endpoint: C::EthereumAddress,
    /// The Ethereum gas that can be spent during
    /// the relay call.
    pub gas: Option<u64>,
    /// The price of Ethereum gas, during the
    /// relay call.
    pub gas_price: Option<u64>,
    /// The address of the Ethereum wallet to pay the gas fees.
    /// If unset, the default wallet is used.
    pub eth_addr: Option<EthAddress>,
    /// Synchronize with the network, or exit immediately,
    /// if the Ethereum node has fallen behind.
    pub sync: bool,
    /// Safe mode overrides keyboard interrupt signals, to ensure
    /// Ethereum transfers aren't canceled midway through.
    pub safe_mode: bool,
}

/// Bridge validator set arguments.
#[derive(Debug, Clone)]
pub struct BridgeValidatorSet<C: NamadaTypes = SdkTypes> {
    /// The query parameters.
    pub query: Query<C>,
    /// The epoch to query.
    pub epoch: Option<Epoch>,
}

/// Governance validator set arguments.
#[derive(Debug, Clone)]
pub struct GovernanceValidatorSet<C: NamadaTypes = SdkTypes> {
    /// The query parameters.
    pub query: Query<C>,
    /// The epoch to query.
    pub epoch: Option<Epoch>,
}

/// Validator set proof arguments.
#[derive(Debug, Clone)]
pub struct ValidatorSetProof<C: NamadaTypes = SdkTypes> {
    /// The query parameters.
    pub query: Query<C>,
    /// The epoch to query.
    pub epoch: Option<Epoch>,
}

/// Validator set update relayer arguments.
#[derive(Debug, Clone)]
pub struct ValidatorSetUpdateRelay<C: NamadaTypes = SdkTypes> {
    /// Run in daemon mode, which will continuously
    /// perform validator set updates.
    pub daemon: bool,
    /// The query parameters.
    pub query: Query<C>,
    /// The number of block confirmations on Ethereum.
    pub confirmations: u64,
    /// The Ethereum RPC endpoint.
    pub eth_rpc_endpoint: C::EthereumAddress,
    /// The epoch of the validator set to relay.
    pub epoch: Option<Epoch>,
    /// The Ethereum gas that can be spent during
    /// the relay call.
    pub gas: Option<u64>,
    /// The price of Ethereum gas, during the
    /// relay call.
    pub gas_price: Option<u64>,
    /// The address of the Ethereum wallet to pay the gas fees.
    /// If unset, the default wallet is used.
    pub eth_addr: Option<EthAddress>,
    /// Synchronize with the network, or exit immediately,
    /// if the Ethereum node has fallen behind.
    pub sync: bool,
    /// The amount of time to sleep between failed
    /// daemon mode relays.
    pub retry_dur: Option<StdDuration>,
    /// The amount of time to sleep between successful
    /// daemon mode relays.
    pub success_dur: Option<StdDuration>,
    /// Safe mode overrides keyboard interrupt signals, to ensure
    /// Ethereum transfers aren't canceled midway through.
    pub safe_mode: bool,
}

/// IBC shielded transfer generation arguments
#[derive(Clone, Debug)]
pub struct GenIbcShieldedTransafer<C: NamadaTypes = SdkTypes> {
    /// The query parameters.
    pub query: Query<C>,
    /// The output directory path to where serialize the data
    pub output_folder: Option<PathBuf>,
    /// The target address
    pub target: C::TransferTarget,
    /// The token address
    pub token: C::Address,
    /// Transferred token amount
    pub amount: InputAmount,
    /// Port ID via which the token is received
    pub port_id: PortId,
    /// Channel ID via which the token is received
    pub channel_id: ChannelId,
}<|MERGE_RESOLUTION|>--- conflicted
+++ resolved
@@ -177,14 +177,8 @@
     /// Build a transaction from this builder
     pub async fn build(
         &self,
-<<<<<<< HEAD
         context: &impl Namada,
-    ) -> crate::error::Result<(crate::proto::Tx, SigningTxData, Option<Epoch>)>
-    {
-=======
-        context: &impl Namada<'a>,
     ) -> crate::error::Result<(crate::proto::Tx, SigningTxData)> {
->>>>>>> 4f5a4195
         tx::build_custom(context, self).await
     }
 }
@@ -402,14 +396,8 @@
     /// Build a transaction from this builder
     pub async fn build(
         &self,
-<<<<<<< HEAD
         context: &impl Namada,
-    ) -> crate::error::Result<(crate::proto::Tx, SigningTxData, Option<Epoch>)>
-    {
-=======
-        context: &impl Namada<'a>,
     ) -> crate::error::Result<(crate::proto::Tx, SigningTxData)> {
->>>>>>> 4f5a4195
         tx::build_ibc_transfer(context, self).await
     }
 }
@@ -496,14 +484,8 @@
     /// Build a transaction from this builder
     pub async fn build(
         &self,
-<<<<<<< HEAD
         context: &impl Namada,
-    ) -> crate::error::Result<(crate::proto::Tx, SigningTxData, Option<Epoch>)>
-    {
-=======
-        context: &impl Namada<'a>,
     ) -> crate::error::Result<(crate::proto::Tx, SigningTxData)> {
->>>>>>> 4f5a4195
         let current_epoch = rpc::query_epoch(context.client()).await?;
         let governance_parameters =
             rpc::query_governance_parameters(context.client()).await;
@@ -658,14 +640,8 @@
     /// Build a transaction from this builder
     pub async fn build(
         &self,
-<<<<<<< HEAD
         context: &impl Namada,
-    ) -> crate::error::Result<(crate::proto::Tx, SigningTxData, Option<Epoch>)>
-    {
-=======
-        context: &impl Namada<'a>,
     ) -> crate::error::Result<(crate::proto::Tx, SigningTxData)> {
->>>>>>> 4f5a4195
         let current_epoch = rpc::query_epoch(context.client()).await?;
         tx::build_vote_proposal(context, self, current_epoch).await
     }
@@ -736,14 +712,8 @@
     /// Build a transaction from this builder
     pub async fn build(
         &self,
-<<<<<<< HEAD
         context: &impl Namada,
-    ) -> crate::error::Result<(crate::proto::Tx, SigningTxData, Option<Epoch>)>
-    {
-=======
-        context: &impl Namada<'a>,
     ) -> crate::error::Result<(crate::proto::Tx, SigningTxData)> {
->>>>>>> 4f5a4195
         tx::build_init_account(context, self).await
     }
 }
@@ -896,14 +866,8 @@
     /// Build a transaction from this builder
     pub async fn build(
         &self,
-<<<<<<< HEAD
         context: &impl Namada,
-    ) -> crate::error::Result<(crate::proto::Tx, SigningTxData, Option<Epoch>)>
-    {
-=======
-        context: &impl Namada<'a>,
     ) -> crate::error::Result<(crate::proto::Tx, SigningTxData)> {
->>>>>>> 4f5a4195
         tx::build_update_account(context, self).await
     }
 }
@@ -979,14 +943,8 @@
     /// Build a transaction from this builder
     pub async fn build(
         &self,
-<<<<<<< HEAD
         context: &impl Namada,
-    ) -> crate::error::Result<(crate::proto::Tx, SigningTxData, Option<Epoch>)>
-    {
-=======
-        context: &impl Namada<'a>,
     ) -> crate::error::Result<(crate::proto::Tx, SigningTxData)> {
->>>>>>> 4f5a4195
         tx::build_bond(context, self).await
     }
 }
@@ -1164,14 +1122,8 @@
     /// Build a transaction from this builder
     pub async fn build(
         &self,
-<<<<<<< HEAD
         context: &impl Namada,
-    ) -> crate::error::Result<(crate::proto::Tx, SigningTxData, Option<Epoch>)>
-    {
-=======
-        context: &impl Namada<'a>,
     ) -> crate::error::Result<(crate::proto::Tx, SigningTxData)> {
->>>>>>> 4f5a4195
         tx::build_reveal_pk(context, &self.tx, &self.public_key).await
     }
 }
@@ -1253,14 +1205,8 @@
     /// Build a transaction from this builder
     pub async fn build(
         &self,
-<<<<<<< HEAD
         context: &impl Namada,
-    ) -> crate::error::Result<(crate::proto::Tx, SigningTxData, Option<Epoch>)>
-    {
-=======
-        context: &impl Namada<'a>,
     ) -> crate::error::Result<(crate::proto::Tx, SigningTxData)> {
->>>>>>> 4f5a4195
         tx::build_withdraw(context, self).await
     }
 }
@@ -1295,14 +1241,8 @@
     /// Build a transaction from this builder
     pub async fn build(
         &self,
-<<<<<<< HEAD
         context: &impl Namada,
-    ) -> crate::error::Result<(crate::proto::Tx, SigningTxData, Option<Epoch>)>
-    {
-=======
-        context: &impl Namada<'a>,
     ) -> crate::error::Result<(crate::proto::Tx, SigningTxData)> {
->>>>>>> 4f5a4195
         tx::build_claim_rewards(context, self).await
     }
 }
@@ -1433,14 +1373,8 @@
     /// Build a transaction from this builder
     pub async fn build(
         &self,
-<<<<<<< HEAD
         context: &impl Namada,
-    ) -> crate::error::Result<(crate::proto::Tx, SigningTxData, Option<Epoch>)>
-    {
-=======
-        context: &impl Namada<'a>,
     ) -> crate::error::Result<(crate::proto::Tx, SigningTxData)> {
->>>>>>> 4f5a4195
         tx::build_validator_commission_change(context, self).await
     }
 }
@@ -1558,14 +1492,8 @@
     /// Build a transaction from this builder
     pub async fn build(
         &self,
-<<<<<<< HEAD
         context: &impl Namada,
-    ) -> crate::error::Result<(crate::proto::Tx, SigningTxData, Option<Epoch>)>
-    {
-=======
-        context: &impl Namada<'a>,
     ) -> crate::error::Result<(crate::proto::Tx, SigningTxData)> {
->>>>>>> 4f5a4195
         tx::build_validator_metadata_change(context, self).await
     }
 }
@@ -1619,14 +1547,8 @@
     /// Build a transaction from this builder
     pub async fn build(
         &self,
-<<<<<<< HEAD
         context: &impl Namada,
-    ) -> crate::error::Result<(crate::proto::Tx, SigningTxData, Option<Epoch>)>
-    {
-=======
-        context: &impl Namada<'a>,
     ) -> crate::error::Result<(crate::proto::Tx, SigningTxData)> {
->>>>>>> 4f5a4195
         tx::build_update_steward_commission(context, self).await
     }
 }
@@ -1673,14 +1595,8 @@
     /// Build a transaction from this builder
     pub async fn build(
         &self,
-<<<<<<< HEAD
         context: &impl Namada,
-    ) -> crate::error::Result<(crate::proto::Tx, SigningTxData, Option<Epoch>)>
-    {
-=======
-        context: &impl Namada<'a>,
     ) -> crate::error::Result<(crate::proto::Tx, SigningTxData)> {
->>>>>>> 4f5a4195
         tx::build_resign_steward(context, self).await
     }
 }
@@ -1727,14 +1643,8 @@
     /// Build a transaction from this builder
     pub async fn build(
         &self,
-<<<<<<< HEAD
         context: &impl Namada,
-    ) -> crate::error::Result<(crate::proto::Tx, SigningTxData, Option<Epoch>)>
-    {
-=======
-        context: &impl Namada<'a>,
     ) -> crate::error::Result<(crate::proto::Tx, SigningTxData)> {
->>>>>>> 4f5a4195
         tx::build_unjail_validator(context, self).await
     }
 }
@@ -1781,14 +1691,8 @@
     /// Build a transaction from this builder
     pub async fn build(
         &self,
-<<<<<<< HEAD
         context: &impl Namada,
-    ) -> crate::error::Result<(crate::proto::Tx, SigningTxData, Option<Epoch>)>
-    {
-=======
-        context: &impl Namada<'a>,
     ) -> crate::error::Result<(crate::proto::Tx, SigningTxData)> {
->>>>>>> 4f5a4195
         tx::build_deactivate_validator(context, self).await
     }
 }
@@ -1835,14 +1739,8 @@
     /// Build a transaction from this builder
     pub async fn build(
         &self,
-<<<<<<< HEAD
         context: &impl Namada,
-    ) -> crate::error::Result<(crate::proto::Tx, SigningTxData, Option<Epoch>)>
-    {
-=======
-        context: &impl Namada<'a>,
     ) -> crate::error::Result<(crate::proto::Tx, SigningTxData)> {
->>>>>>> 4f5a4195
         tx::build_reactivate_validator(context, self).await
     }
 }
@@ -2377,14 +2275,8 @@
     /// Build a transaction from this builder
     pub async fn build(
         self,
-<<<<<<< HEAD
         context: &impl Namada,
-    ) -> crate::error::Result<(crate::proto::Tx, SigningTxData, Option<Epoch>)>
-    {
-=======
-        context: &impl Namada<'a>,
     ) -> crate::error::Result<(crate::proto::Tx, SigningTxData)> {
->>>>>>> 4f5a4195
         bridge_pool::build_bridge_pool_tx(context, self).await
     }
 }
