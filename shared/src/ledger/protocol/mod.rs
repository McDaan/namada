//! The ledger's protocol

use std::collections::BTreeSet;
use std::panic;

use rayon::iter::{IntoParallelRefIterator, ParallelIterator};
use thiserror::Error;

use crate::ledger::gas::{self, BlockGasMeter, VpGasMeter};
use crate::ledger::ibc::vp::{Ibc, IbcToken};
use crate::ledger::native_vp::ethereum_bridge::bridge_pool_vp::BridgePoolVp;
use crate::ledger::native_vp::ethereum_bridge::vp::EthBridge;
use crate::ledger::native_vp::governance::GovernanceVp;
use crate::ledger::native_vp::parameters::{self, ParametersVp};
use crate::ledger::native_vp::replay_protection::ReplayProtectionVp;
use crate::ledger::native_vp::slash_fund::SlashFundVp;
use crate::ledger::native_vp::{self, NativeVp};
use crate::ledger::pos::{self, PosVP};
use crate::ledger::storage::write_log::WriteLog;
use crate::ledger::storage::{DBIter, Storage, StorageHasher, WlStorage, DB};
use crate::proto::{self, Tx};
use crate::types::address::{Address, InternalAddress};
use crate::types::hash::Hash;
use crate::types::storage;
use crate::types::storage::TxIndex;
use crate::types::transaction::protocol::{ProtocolTx, ProtocolTxType};
use crate::types::transaction::{DecryptedTx, TxResult, TxType, VpsResult};
use crate::vm::wasm::{TxCache, VpCache};
use crate::vm::{self, wasm, WasmCacheAccess};

#[allow(missing_docs)]
#[derive(Error, Debug)]
pub enum Error {
    #[error("Storage error: {0}")]
    StorageError(crate::ledger::storage::Error),
    #[error("Error decoding a transaction from bytes: {0}")]
    TxDecodingError(proto::Error),
    #[error("Transaction runner error: {0}")]
    TxRunnerError(vm::wasm::run::Error),
    #[error(transparent)]
    ProtocolTxError(#[from] eyre::Error),
    #[error("Txs must either be encrypted or a decryption of an encrypted tx")]
    TxTypeError,
    #[error("Gas error: {0}")]
    GasError(gas::Error),
    #[error("Error executing VP for addresses: {0:?}")]
    VpRunnerError(vm::wasm::run::Error),
    #[error("The address {0} doesn't exist")]
    MissingAddress(Address),
    #[error("IBC native VP: {0}")]
    IbcNativeVpError(crate::ledger::ibc::vp::Error),
    #[error("PoS native VP: {0}")]
    PosNativeVpError(pos::vp::Error),
    #[error("PoS native VP panicked")]
    PosNativeVpRuntime,
    #[error("Parameters native VP: {0}")]
    ParametersNativeVpError(parameters::Error),
    #[error("IBC Token native VP: {0}")]
    IbcTokenNativeVpError(crate::ledger::ibc::vp::IbcTokenError),
    #[error("Governance native VP error: {0}")]
    GovernanceNativeVpError(crate::ledger::native_vp::governance::Error),
    #[error("SlashFund native VP error: {0}")]
    SlashFundNativeVpError(crate::ledger::native_vp::slash_fund::Error),
    #[error("Ethereum bridge native VP error: {0}")]
    EthBridgeNativeVpError(native_vp::ethereum_bridge::vp::Error),
    #[error("Ethereum bridge pool native VP error: {0}")]
    BridgePoolNativeVpError(native_vp::ethereum_bridge::bridge_pool_vp::Error),
    #[error("Replay protection native VP error: {0}")]
    ReplayProtectionNativeVpError(
        crate::ledger::native_vp::replay_protection::Error,
    ),
    #[error("Access to an internal address {0} is forbidden")]
    AccessForbidden(InternalAddress),
}

/// Shell parameters for running wasm transactions.
#[allow(missing_docs)]
pub enum ShellParams<'a, D, H, CA>
where
    D: 'static + DB + for<'iter> DBIter<'iter> + Sync,
    H: 'static + StorageHasher + Sync,
    CA: 'static + WasmCacheAccess + Sync,
{
    /// Parameters passed to dry ran txs.
    DryRun {
        storage: &'a Storage<D, H>,
        vp_wasm_cache: &'a mut VpCache<CA>,
        tx_wasm_cache: &'a mut TxCache<CA>,
    },
    /// Parameters passed to mutating tx executions.
    Mutating {
        block_gas_meter: &'a mut BlockGasMeter,
        wl_storage: &'a mut WlStorage<D, H>,
        vp_wasm_cache: &'a mut VpCache<CA>,
        tx_wasm_cache: &'a mut TxCache<CA>,
    },
}

/// Result of applying a transaction
pub type Result<T> = std::result::Result<T, Error>;

/// Dispatch a given transaction to be applied based on its type. Some storage
/// updates may be derived and applied natively rather than via the wasm
/// environment, in which case validity predicates will be bypassed.
///
/// If the given tx is a successfully decrypted payload apply the necessary
/// vps. Otherwise, we include the tx on chain with the gas charge added
/// but no further validations.
#[allow(clippy::too_many_arguments)]
pub fn dispatch_tx<'a, D, H, CA>(
    tx_type: TxType,
    tx_length: usize,
    tx_index: TxIndex,
    block_gas_meter: &'a mut BlockGasMeter,
    wl_storage: &'a mut WlStorage<D, H>,
    vp_wasm_cache: &'a mut VpCache<CA>,
    tx_wasm_cache: &'a mut TxCache<CA>,
) -> Result<TxResult>
where
    D: 'static + DB + for<'iter> DBIter<'iter> + Sync,
    H: 'static + StorageHasher + Sync,
    CA: 'static + WasmCacheAccess + Sync,
{
    match tx_type {
        TxType::Raw(_) => Err(Error::TxTypeError),
        TxType::Decrypted(DecryptedTx::Decrypted {
            tx,
            #[cfg(not(feature = "mainnet"))]
            has_valid_pow,
        }) => apply_wasm_tx(
            tx,
            tx_length,
            &tx_index,
            ShellParams::Mutating {
                block_gas_meter,
                wl_storage,
                vp_wasm_cache,
                tx_wasm_cache,
            },
            #[cfg(not(feature = "mainnet"))]
            has_valid_pow,
        ),
        TxType::Protocol(ProtocolTx { tx, .. }) => {
            apply_protocol_tx(tx, wl_storage)
        }
        TxType::Wrapper(_)
        | TxType::Decrypted(DecryptedTx::Undecryptable(_)) => {
            // do nothing.
            // 1) we can only apply state updates on encrypted txs
            // at the next block height
            // 2) undecryptable txs should not perform any state
            // updates either. errors are emitted at a layer above,
            // in `Shell::finalize_block()`.
            Ok(TxResult::default())
        }
    }
}

/// Apply a transaction going via the wasm environment. Gas will be metered and
/// validity predicates will be triggered in the normal way.
pub(crate) fn apply_wasm_tx<'a, D, H, CA>(
    tx: Tx,
    tx_length: usize,
    tx_index: &TxIndex,
    shell_params: ShellParams<'a, D, H, CA>,
    #[cfg(not(feature = "mainnet"))] has_valid_pow: bool,
) -> Result<TxResult>
where
    D: 'static + DB + for<'iter> DBIter<'iter> + Sync,
    H: 'static + StorageHasher + Sync,
    CA: 'static + WasmCacheAccess + Sync,
{
    let mut default_gas_meter = Default::default();
    let mut default_write_log = Default::default();

    let (block_gas_meter, storage, write_log, vp_wasm_cache, tx_wasm_cache) =
        match shell_params {
            ShellParams::Mutating {
                block_gas_meter,
                wl_storage,
                vp_wasm_cache,
                tx_wasm_cache,
            } => (
                block_gas_meter,
                &wl_storage.storage,
                &mut wl_storage.write_log,
                vp_wasm_cache,
                tx_wasm_cache,
            ),
            ShellParams::DryRun {
                storage,
                vp_wasm_cache,
<<<<<<< HEAD
                tx_wasm_cache,
            } => (
                &mut default_gas_meter,
                storage,
                &mut default_write_log,
                vp_wasm_cache,
                tx_wasm_cache,
            ),
        };

    // Base gas cost for applying the tx
    block_gas_meter
        .add_base_transaction_fee(tx_length)
        .map_err(Error::GasError)?;
    let verifiers = execute_tx(
        &tx,
        tx_index,
        storage,
        block_gas_meter,
        write_log,
        vp_wasm_cache,
        tx_wasm_cache,
    )?;

    let vps_result = check_vps(CheckVps {
        tx: &tx,
        tx_index,
        storage,
        gas_meter: block_gas_meter,
        write_log,
        verifiers_from_tx: &verifiers,
        vp_wasm_cache,
        #[cfg(not(feature = "mainnet"))]
        has_valid_pow,
    })?;

    let gas_used = block_gas_meter
        .finalize_transaction()
        .map_err(Error::GasError)?;
    let initialized_accounts = write_log.get_initialized_accounts();
    let changed_keys = write_log.get_keys();
    let ibc_event = write_log.take_ibc_event();

    Ok(TxResult {
        gas_used,
        changed_keys,
        vps_result,
        initialized_accounts,
        ibc_event,
    })
}

/// Apply a derived transaction to storage based on some protocol transaction.
/// The logic here must be completely deterministic and will be executed by all
/// full nodes every time a protocol transaction is included in a block. Storage
/// is updated natively rather than via the wasm environment, so gas does not
/// need to be metered and validity predicates are bypassed. A [`TxResult`]
/// containing changed keys and the like should be returned in the normal way.
pub(crate) fn apply_protocol_tx<D, H>(
    tx: ProtocolTxType,
    storage: &mut WlStorage<D, H>,
) -> Result<TxResult>
where
    D: 'static + DB + for<'iter> DBIter<'iter> + Sync,
    H: 'static + StorageHasher + Sync,
{
    use namada_ethereum_bridge::protocol::transactions;

    use crate::types::vote_extensions::{
        ethereum_events, validator_set_update,
    };

    match tx {
        ProtocolTxType::EthEventsVext(ext) => {
            let ethereum_events::VextDigest { events, .. } =
                ethereum_events::VextDigest::singleton(ext);
            transactions::ethereum_events::apply_derived_tx(storage, events)
                .map_err(Error::ProtocolTxError)
        }
        ProtocolTxType::BridgePoolVext(ext) => {
            transactions::bridge_pool_roots::apply_derived_tx(
                storage,
                ext.into(),
            )
            .map_err(Error::ProtocolTxError)
        }
        ProtocolTxType::ValSetUpdateVext(ext) => {
            // NOTE(feature = "abcipp"): with ABCI++, we can write the
            // complete proof to storage in one go. the decided vote extension
            // digest must already have >2/3 of the voting power behind it.
            // with ABCI+, multiple vote extension protocol txs may be needed
            // to reach a complete proof.
            let signing_epoch = ext.data.signing_epoch;
            transactions::validator_set_update::aggregate_votes(
                storage,
                validator_set_update::VextDigest::singleton(ext),
                signing_epoch,
            )
            .map_err(Error::ProtocolTxError)
        }
        ProtocolTxType::EthereumEvents(_)
        | ProtocolTxType::BridgePool(_)
        | ProtocolTxType::ValidatorSetUpdate(_) => {
            // TODO(namada#198): implement this
            tracing::warn!(
                "Attempt made to apply an unimplemented protocol transaction, \
                 no actions will be taken"
            );
            Ok(TxResult::default())
=======
                #[cfg(not(feature = "mainnet"))]
                has_valid_pow,
            )?;

            let gas_used = block_gas_meter
                .finalize_transaction()
                .map_err(Error::GasError)?;
            let initialized_accounts = write_log.get_initialized_accounts();
            let changed_keys = write_log.get_keys();
            let ibc_events = write_log.take_ibc_events();

            Ok(TxResult {
                gas_used,
                changed_keys,
                vps_result,
                initialized_accounts,
                ibc_events,
            })
>>>>>>> f7b7e3bf
        }
        _ => {
            tracing::error!(
                "Attempt made to apply an unsupported protocol transaction! - \
                 {:#?}",
                tx
            );
            Err(Error::TxTypeError)
        }
    }
}

/// Execute a transaction code. Returns verifiers requested by the transaction.
fn execute_tx<D, H, CA>(
    tx: &Tx,
    tx_index: &TxIndex,
    storage: &Storage<D, H>,
    gas_meter: &mut BlockGasMeter,
    write_log: &mut WriteLog,
    vp_wasm_cache: &mut VpCache<CA>,
    tx_wasm_cache: &mut TxCache<CA>,
) -> Result<BTreeSet<Address>>
where
    D: 'static + DB + for<'iter> DBIter<'iter> + Sync,
    H: 'static + StorageHasher + Sync,
    CA: 'static + WasmCacheAccess + Sync,
{
    let empty = vec![];
    let tx_data = tx.data.as_ref().unwrap_or(&empty);
    wasm::run::tx(
        storage,
        write_log,
        gas_meter,
        tx_index,
        &tx.code_or_hash,
        tx_data,
        vp_wasm_cache,
        tx_wasm_cache,
    )
    .map_err(Error::TxRunnerError)
}

/// Arguments to [`check_vps`].
struct CheckVps<'a, D, H, CA>
where
    D: 'static + DB + for<'iter> DBIter<'iter> + Sync,
    H: 'static + StorageHasher + Sync,
    CA: 'static + WasmCacheAccess + Sync,
{
    tx: &'a Tx,
    tx_index: &'a TxIndex,
    storage: &'a Storage<D, H>,
    gas_meter: &'a mut BlockGasMeter,
    write_log: &'a WriteLog,
    verifiers_from_tx: &'a BTreeSet<Address>,
    vp_wasm_cache: &'a mut VpCache<CA>,
    #[cfg(not(feature = "mainnet"))]
    has_valid_pow: bool,
}

/// Check the acceptance of a transaction by validity predicates
fn check_vps<D, H, CA>(
    CheckVps {
        tx,
        tx_index,
        storage,
        gas_meter,
        write_log,
        verifiers_from_tx,
        vp_wasm_cache,
        #[cfg(not(feature = "mainnet"))]
        has_valid_pow,
    }: CheckVps<'_, D, H, CA>,
) -> Result<VpsResult>
where
    D: 'static + DB + for<'iter> DBIter<'iter> + Sync,
    H: 'static + StorageHasher + Sync,
    CA: 'static + WasmCacheAccess + Sync,
{
    let (verifiers, keys_changed) =
        write_log.verifiers_and_changed_keys(verifiers_from_tx);

    let initial_gas = gas_meter.get_current_transaction_gas();

    let vps_result = execute_vps(
        verifiers,
        keys_changed,
        tx,
        tx_index,
        storage,
        write_log,
        initial_gas,
        vp_wasm_cache,
        has_valid_pow,
    )?;
    tracing::debug!("Total VPs gas cost {:?}", vps_result.gas_used);

    gas_meter
        .add_vps_gas(&vps_result.gas_used)
        .map_err(Error::GasError)?;

    Ok(vps_result)
}

/// Execute verifiers' validity predicates
#[allow(clippy::too_many_arguments)]
fn execute_vps<D, H, CA>(
    verifiers: BTreeSet<Address>,
    keys_changed: BTreeSet<storage::Key>,
    tx: &Tx,
    tx_index: &TxIndex,
    storage: &Storage<D, H>,
    write_log: &WriteLog,
    initial_gas: u64,
    vp_wasm_cache: &mut VpCache<CA>,
    #[cfg(not(feature = "mainnet"))]
    // This is true when the wrapper of this tx contained a valid
    // `testnet_pow::Solution`
    has_valid_pow: bool,
) -> Result<VpsResult>
where
    D: 'static + DB + for<'iter> DBIter<'iter> + Sync,
    H: 'static + StorageHasher + Sync,
    CA: 'static + WasmCacheAccess + Sync,
{
    verifiers
        .par_iter()
        .try_fold(VpsResult::default, |mut result, addr| {
            let mut gas_meter = VpGasMeter::new(initial_gas);
            let accept = match &addr {
                Address::Implicit(_) | Address::Established(_) => {
                    let (vp_hash, gas) = storage
                        .validity_predicate(addr)
                        .map_err(Error::StorageError)?;
                    gas_meter.add(gas).map_err(Error::GasError)?;
                    let vp_code_hash = match vp_hash {
                        Some(v) => Hash::try_from(&v[..])
                            .map_err(|_| Error::MissingAddress(addr.clone()))?,
                        None => {
                            return Err(Error::MissingAddress(addr.clone()));
                        }
                    };

                    wasm::run::vp(
                        &vp_code_hash,
                        tx,
                        tx_index,
                        addr,
                        storage,
                        write_log,
                        &mut gas_meter,
                        &keys_changed,
                        &verifiers,
                        vp_wasm_cache.clone(),
                        #[cfg(not(feature = "mainnet"))]
                        has_valid_pow,
                    )
                    .map_err(Error::VpRunnerError)
                }
                Address::Internal(internal_addr) => {
                    let ctx = native_vp::Ctx::new(
                        addr,
                        storage,
                        write_log,
                        tx,
                        tx_index,
                        gas_meter,
                        &keys_changed,
                        &verifiers,
                        vp_wasm_cache.clone(),
                    );
                    let tx_data = match tx.data.as_ref() {
                        Some(data) => &data[..],
                        None => &[],
                    };

                    let accepted: Result<bool> = match internal_addr {
                        InternalAddress::PoS => {
                            let pos = PosVP { ctx };
                            let verifiers_addr_ref = &verifiers;
                            let pos_ref = &pos;
                            // TODO this is temporarily ran in a new thread to
                            // avoid crashing the ledger (required `UnwindSafe`
                            // and `RefUnwindSafe` in
                            // shared/src/ledger/pos/vp.rs)
                            let keys_changed_ref = &keys_changed;
                            let result = match panic::catch_unwind(move || {
                                pos_ref
                                    .validate_tx(
                                        tx_data,
                                        keys_changed_ref,
                                        verifiers_addr_ref,
                                    )
                                    .map_err(Error::PosNativeVpError)
                            }) {
                                Ok(result) => result,
                                Err(err) => {
                                    tracing::error!(
                                        "PoS native VP failed with {:#?}",
                                        err
                                    );
                                    Err(Error::PosNativeVpRuntime)
                                }
                            };
                            // Take the gas meter back out of the context
                            gas_meter = pos.ctx.gas_meter.into_inner();
                            result
                        }
                        InternalAddress::Ibc => {
                            let ibc = Ibc { ctx };
                            let result = ibc
                                .validate_tx(tx_data, &keys_changed, &verifiers)
                                .map_err(Error::IbcNativeVpError);
                            // Take the gas meter back out of the context
                            gas_meter = ibc.ctx.gas_meter.into_inner();
                            result
                        }
                        InternalAddress::Parameters => {
                            let parameters = ParametersVp { ctx };
                            let result = parameters
                                .validate_tx(tx_data, &keys_changed, &verifiers)
                                .map_err(Error::ParametersNativeVpError);
                            // Take the gas meter back out of the context
                            gas_meter = parameters.ctx.gas_meter.into_inner();
                            result
                        }
                        InternalAddress::PosSlashPool => {
                            // Take the gas meter back out of the context
                            gas_meter = ctx.gas_meter.into_inner();
                            Err(Error::AccessForbidden(
                                (*internal_addr).clone(),
                            ))
                        }
                        InternalAddress::Governance => {
                            let governance = GovernanceVp { ctx };
                            let result = governance
                                .validate_tx(tx_data, &keys_changed, &verifiers)
                                .map_err(Error::GovernanceNativeVpError);
                            gas_meter = governance.ctx.gas_meter.into_inner();
                            result
                        }
                        InternalAddress::SlashFund => {
                            let slash_fund = SlashFundVp { ctx };
                            let result = slash_fund
                                .validate_tx(tx_data, &keys_changed, &verifiers)
                                .map_err(Error::SlashFundNativeVpError);
                            gas_meter = slash_fund.ctx.gas_meter.into_inner();
                            result
                        }
                        InternalAddress::IbcToken(_)
                        | InternalAddress::IbcEscrow
                        | InternalAddress::IbcBurn
                        | InternalAddress::IbcMint => {
                            // validate the transfer
                            let ibc_token = IbcToken { ctx };
                            let result = ibc_token
                                .validate_tx(tx_data, &keys_changed, &verifiers)
                                .map_err(Error::IbcTokenNativeVpError);
                            gas_meter = ibc_token.ctx.gas_meter.into_inner();
                            result
                        }
                        InternalAddress::EthBridge => {
                            let bridge = EthBridge { ctx };
                            let result = bridge
                                .validate_tx(tx_data, &keys_changed, &verifiers)
                                .map_err(Error::EthBridgeNativeVpError);
                            gas_meter = bridge.ctx.gas_meter.into_inner();
                            result
                        }
                        InternalAddress::EthBridgePool => {
                            let bridge_pool = BridgePoolVp { ctx };
                            let result = bridge_pool
                                .validate_tx(tx_data, &keys_changed, &verifiers)
                                .map_err(Error::BridgePoolNativeVpError);
                            gas_meter = bridge_pool.ctx.gas_meter.into_inner();
                            result
                        }
                        InternalAddress::ReplayProtection => {
                            let replay_protection_vp =
                                ReplayProtectionVp { ctx };
                            let result = replay_protection_vp
                                .validate_tx(tx_data, &keys_changed, &verifiers)
                                .map_err(Error::ReplayProtectionNativeVpError);
                            gas_meter =
                                replay_protection_vp.ctx.gas_meter.into_inner();
                            result
                        }
                    };

                    accepted
                }
            };

            // Returning error from here will short-circuit the VP parallel
            // execution. It's important that we only short-circuit gas
            // errors to get deterministic gas costs
            result.gas_used.set(&gas_meter).map_err(Error::GasError)?;
            match accept {
                Ok(accepted) => {
                    if !accepted {
                        result.rejected_vps.insert(addr.clone());
                    } else {
                        result.accepted_vps.insert(addr.clone());
                    }
                    Ok(result)
                }
                Err(err) => match err {
                    Error::GasError(_) => Err(err),
                    _ => {
                        result.rejected_vps.insert(addr.clone());
                        result.errors.push((addr.clone(), err.to_string()));
                        Ok(result)
                    }
                },
            }
        })
        .try_reduce(VpsResult::default, |a, b| {
            merge_vp_results(a, b, initial_gas)
        })
}

/// Merge VP results from parallel runs
fn merge_vp_results(
    a: VpsResult,
    mut b: VpsResult,
    initial_gas: u64,
) -> Result<VpsResult> {
    let mut accepted_vps = a.accepted_vps;
    let mut rejected_vps = a.rejected_vps;
    accepted_vps.extend(b.accepted_vps);
    rejected_vps.extend(b.rejected_vps);
    let mut errors = a.errors;
    errors.append(&mut b.errors);
    let mut gas_used = a.gas_used;

    // Returning error from here will short-circuit the VP parallel execution.
    // It's important that we only short-circuit gas errors to get deterministic
    // gas costs

    gas_used
        .merge(&mut b.gas_used, initial_gas)
        .map_err(Error::GasError)?;

    Ok(VpsResult {
        accepted_vps,
        rejected_vps,
        gas_used,
        errors,
    })
}

#[cfg(test)]
mod tests {
    use std::collections::HashMap;

    use borsh::BorshDeserialize;
    use eyre::Result;
    use namada_core::ledger::storage_api::StorageRead;
    use namada_core::proto::{SignableEthMessage, Signed};
    use namada_core::types::ethereum_events::testing::DAI_ERC20_ETH_ADDRESS;
    use namada_core::types::ethereum_events::{
        EthereumEvent, TransferToNamada,
    };
    use namada_core::types::keccak::keccak_hash;
    use namada_core::types::storage::BlockHeight;
    use namada_core::types::token::Amount;
    use namada_core::types::vote_extensions::bridge_pool_roots::BridgePoolRootVext;
    use namada_core::types::vote_extensions::ethereum_events::EthereumEventsVext;
    use namada_core::types::voting_power::FractionalVotingPower;
    use namada_core::types::{address, key};
    use namada_ethereum_bridge::protocol::transactions::votes::{
        EpochedVotingPower, Votes,
    };
    use namada_ethereum_bridge::storage::eth_bridge_queries::EthBridgeQueries;
    use namada_ethereum_bridge::storage::proof::EthereumProof;
    use namada_ethereum_bridge::storage::vote_tallies;
    use namada_ethereum_bridge::{bridge_pool_vp, test_utils};

    use super::*;

    #[test]
    /// Tests that if the same [`ProtocolTxType::EthEventsVext`] is applied
    /// twice within the same block, it doesn't result in voting power being
    /// double counted.
    fn test_apply_protocol_tx_duplicate_eth_events_vext() -> Result<()> {
        let validator_a = address::testing::established_address_2();
        let validator_b = address::testing::established_address_3();
        let (mut wl_storage, _) = test_utils::setup_storage_with_validators(
            HashMap::from_iter(vec![
                (validator_a.clone(), 100_u64.into()),
                (validator_b, 100_u64.into()),
            ]),
        );
        let event = EthereumEvent::TransfersToNamada {
            nonce: 0.into(),
            transfers: vec![TransferToNamada {
                amount: Amount::from(100),
                asset: DAI_ERC20_ETH_ADDRESS,
                receiver: address::testing::established_address_4(),
            }],
            valid_transfers_map: vec![true],
        };
        let vext = EthereumEventsVext {
            block_height: BlockHeight(100),
            validator_addr: address::testing::established_address_2(),
            ethereum_events: vec![event.clone()],
        };
        let signing_key = key::testing::keypair_1();
        let signed = vext.sign(&signing_key);
        let tx = ProtocolTxType::EthEventsVext(signed);

        apply_protocol_tx(tx.clone(), &mut wl_storage)?;
        apply_protocol_tx(tx, &mut wl_storage)?;

        let eth_msg_keys = vote_tallies::Keys::from(&event);
        let seen_by_bytes = wl_storage.read_bytes(&eth_msg_keys.seen_by())?;
        let seen_by_bytes = seen_by_bytes.unwrap();
        assert_eq!(
            Votes::try_from_slice(&seen_by_bytes)?,
            Votes::from([(validator_a, BlockHeight(100))])
        );

        // the vote should have only be applied once
        let voting_power: EpochedVotingPower =
            wl_storage.read(&eth_msg_keys.voting_power())?.unwrap();
        let expected =
            EpochedVotingPower::from([(0.into(), FractionalVotingPower::HALF)]);
        assert_eq!(voting_power, expected);

        Ok(())
    }

    #[test]
    /// Tests that if the same [`ProtocolTxType::BridgePoolVext`] is applied
    /// twice within the same block, it doesn't result in voting power being
    /// double counted.
    fn test_apply_protocol_tx_duplicate_bp_roots_vext() -> Result<()> {
        let validator_a = address::testing::established_address_2();
        let validator_b = address::testing::established_address_3();
        let (mut wl_storage, keys) = test_utils::setup_storage_with_validators(
            HashMap::from_iter(vec![
                (validator_a.clone(), 100_u64.into()),
                (validator_b, 100_u64.into()),
            ]),
        );
        bridge_pool_vp::init_storage(&mut wl_storage);

        let root = wl_storage.ethbridge_queries().get_bridge_pool_root();
        let nonce = wl_storage.ethbridge_queries().get_bridge_pool_nonce();
        test_utils::commit_bridge_pool_root_at_height(
            &mut wl_storage.storage,
            &root,
            100.into(),
        );
        let to_sign = keccak_hash([root.0, nonce.to_bytes()].concat());
        let signing_key = key::testing::keypair_1();
        let hot_key =
            &keys[&address::testing::established_address_2()].eth_bridge;
        let sig = Signed::<_, SignableEthMessage>::new(hot_key, to_sign).sig;
        let vext = BridgePoolRootVext {
            block_height: BlockHeight(100),
            validator_addr: address::testing::established_address_2(),
            sig,
        }
        .sign(&signing_key);
        let tx = ProtocolTxType::BridgePoolVext(vext);
        apply_protocol_tx(tx.clone(), &mut wl_storage)?;
        apply_protocol_tx(tx, &mut wl_storage)?;

        let bp_root_keys = vote_tallies::Keys::from(
            vote_tallies::BridgePoolRoot(EthereumProof::new((root, nonce))),
        );
        let root_seen_by_bytes =
            wl_storage.read_bytes(&bp_root_keys.seen_by())?;
        assert_eq!(
            Votes::try_from_slice(root_seen_by_bytes.as_ref().unwrap())?,
            Votes::from([(validator_a, BlockHeight(100))])
        );
        // the vote should have only be applied once
        let voting_power: EpochedVotingPower =
            wl_storage.read(&bp_root_keys.voting_power())?.unwrap();
        let expected =
            EpochedVotingPower::from([(0.into(), FractionalVotingPower::HALF)]);
        assert_eq!(voting_power, expected);

        Ok(())
    }
}<|MERGE_RESOLUTION|>--- conflicted
+++ resolved
@@ -145,13 +145,19 @@
         }
         TxType::Wrapper(_)
         | TxType::Decrypted(DecryptedTx::Undecryptable(_)) => {
-            // do nothing.
+            // do not apply db updates, but charge gas anyway.
             // 1) we can only apply state updates on encrypted txs
             // at the next block height
             // 2) undecryptable txs should not perform any state
             // updates either. errors are emitted at a layer above,
             // in `Shell::finalize_block()`.
-            Ok(TxResult::default())
+            let gas_used = block_gas_meter
+                .finalize_transaction()
+                .map_err(Error::GasError)?;
+            Ok(TxResult {
+                gas_used,
+                ..Default::default()
+            })
         }
     }
 }
@@ -190,7 +196,6 @@
             ShellParams::DryRun {
                 storage,
                 vp_wasm_cache,
-<<<<<<< HEAD
                 tx_wasm_cache,
             } => (
                 &mut default_gas_meter,
@@ -232,14 +237,14 @@
         .map_err(Error::GasError)?;
     let initialized_accounts = write_log.get_initialized_accounts();
     let changed_keys = write_log.get_keys();
-    let ibc_event = write_log.take_ibc_event();
+    let ibc_events = write_log.take_ibc_events();
 
     Ok(TxResult {
         gas_used,
         changed_keys,
         vps_result,
         initialized_accounts,
-        ibc_event,
+        ibc_events,
     })
 }
 
@@ -300,26 +305,6 @@
                  no actions will be taken"
             );
             Ok(TxResult::default())
-=======
-                #[cfg(not(feature = "mainnet"))]
-                has_valid_pow,
-            )?;
-
-            let gas_used = block_gas_meter
-                .finalize_transaction()
-                .map_err(Error::GasError)?;
-            let initialized_accounts = write_log.get_initialized_accounts();
-            let changed_keys = write_log.get_keys();
-            let ibc_events = write_log.take_ibc_events();
-
-            Ok(TxResult {
-                gas_used,
-                changed_keys,
-                vps_result,
-                initialized_accounts,
-                ibc_events,
-            })
->>>>>>> f7b7e3bf
         }
         _ => {
             tracing::error!(
