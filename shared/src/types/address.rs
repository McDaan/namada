//! Implements transparent addresses as described in [Accounts
//! Addresses](tech-specs/src/explore/design/ledger/accounts.md#addresses).

use std::collections::HashSet;
use std::fmt::{Debug, Display};
use std::hash::Hash;
use std::iter::FromIterator;
use std::str::FromStr;
use std::string;

use bech32::{self, FromBase32, ToBase32, Variant};
use borsh::{BorshDeserialize, BorshSerialize};
use sha2::{Digest, Sha256};
use thiserror::Error;

const MAX_RAW_ADDRESS_LEN: usize = 255;
const MIN_RAW_ADDRESS_LEN: usize = 3;
const MAX_LABEL_LEN: usize = 64;

const HASH_LEN: usize = 64;
/// human-readable part of Bech32m encoded address
const ADDRESS_HRP: &str = "a";
const ADDRESS_BECH32_VARIANT: bech32::Variant = Variant::Bech32m;

#[derive(Error, Debug)]
pub enum Error {
    #[error("Address must be at least {MIN_RAW_ADDRESS_LEN} characters long")]
    AddressTooShort,
    #[error("Address must be at most {MAX_RAW_ADDRESS_LEN} characters long")]
    AddressTooLong,
    #[error("Address must not contain non-ASCII characters")]
    AddressNonAscii,
    #[error(
        "Address can only contain ASCII alphanumeric characters, hyphens and \
         full stops"
    )]
    AddressContainsInvalidCharacter,
    #[error("Address label cannot be be empty")]
    EmptyLabel,
    #[error("Address label must be at most {MAX_LABEL_LEN} characters long")]
    LabelTooLong,
    #[error("Address label cannot begin with hyphen")]
    LabelStartsWithHyphen,
    #[error("Address label cannot end with hyphen")]
    LabelEndsWithHyphen,
    #[error("Address label cannot begin with a digit")]
    LabelStartsWithDigit,
    #[error("Error decoding address from Bech32m: {0}")]
    DecodeBech32(bech32::Error),
    #[error("Error decoding address from base32: {0}")]
    DecodeBase32(bech32::Error),
    #[error(
        "Unexpected Bech32m human-readable part {0}, expected {ADDRESS_HRP}"
    )]
    UnexpectedBech32Prefix(String),
    #[error(
        "Unexpected Bech32m variant {0:?}, expected {ADDRESS_BECH32_VARIANT:?}"
    )]
    UnexpectedBech32Variant(bech32::Variant),
    #[error("Unexpected address hash length {0}, expected {HASH_LEN}")]
    UnexpectedHashLength(usize),
    #[error("Address must be encoded with utf-8")]
    NonUtf8Address(string::FromUtf8Error),
}

pub type Result<T> = std::result::Result<T, Error>;

#[derive(
    Clone,
    PartialEq,
    Eq,
    PartialOrd,
    Ord,
    BorshSerialize,
    BorshDeserialize,
    Hash,
)]
pub struct Address {
    pub hash: String,
}

<<<<<<< HEAD
#[derive(
    Clone,
    Debug,
    PartialEq,
    Eq,
    PartialOrd,
    Ord,
    BorshSerialize,
    BorshDeserialize,
)]
=======
/// invariant, the raw string is equal to labels.join(".").
#[derive(Clone, Debug, PartialEq, Eq, PartialOrd, Ord, BorshSerialize, BorshDeserialize)]
>>>>>>> 686256e6
pub struct RawAddress {
    pub raw: String,
    labels: Vec<Label>,
}

#[derive(
    Clone,
    Debug,
    PartialEq,
    Eq,
    PartialOrd,
    Ord,
    BorshSerialize,
    BorshDeserialize,
)]
pub struct Label(String);

fn hash_raw(str: impl AsRef<str>) -> String {
    let mut hasher = Sha256::new();
    hasher.update(&str.as_ref());
    format!("{:X}", hasher.finalize())
}

impl Address {
    pub fn root() -> Self {
        let hash = hash_raw("");
        Self { hash }
    }

    /// Encode the hash of the given address as a Bech32m [`String`].
    pub fn encode(&self) -> String {
        let bytes = self.hash.as_bytes();
        bech32::encode(ADDRESS_HRP, bytes.to_base32(), ADDRESS_BECH32_VARIANT)
            .unwrap_or_else(|_| {
                panic!(
                    "The human-readable part {} should never cause a failure",
                    ADDRESS_HRP
                )
            })
    }

    /// Decode an address from a hexadecimal [`String`] of its hash.
    pub fn decode(string: impl AsRef<str>) -> Result<Self> {
        let (prefix, hash_base32, variant) =
            bech32::decode(string.as_ref()).map_err(Error::DecodeBech32)?;
        if prefix != ADDRESS_HRP {
            return Err(Error::UnexpectedBech32Prefix(prefix));
        }
        match variant {
            ADDRESS_BECH32_VARIANT => {}
            _ => return Err(Error::UnexpectedBech32Variant(variant)),
        }
        let hash: Vec<u8> = FromBase32::from_base32(&hash_base32)
            .map_err(Error::DecodeBase32)?;
        let hash = String::from_utf8(hash).map_err(Error::NonUtf8Address)?;
        Ok(Self { hash })
    }
}

impl From<String> for Address {
    fn from(hash: String) -> Self {
        Self { hash }
    }
}

impl RawAddress {
    pub fn root() -> Self {
        Self {
            raw: "".into(),
            labels: vec![],
        }
    }

    pub fn hash(&self) -> Address {
        Address {
            hash: hash_raw(&self.raw),
        }
    }

    pub fn parent(&self) -> Self {
        if self.labels.len() <= 1 {
            return Self::root();
        }
        let mut labels = self.labels.clone();
        labels.remove(0);
        let raw = labels_to_str(&labels);
        Self { raw, labels }
    }

    #[allow(dead_code)]
    pub fn parent_hash(&self) -> Address {
        self.parent().hash()
    }
}

fn labels_to_str(labels: &[Label]) -> String {
    labels
        .iter()
        .map(|l| l.0.clone())
        .collect::<Vec<String>>()
        .join(".")
}

impl Debug for Address {
    fn fmt(&self, f: &mut std::fmt::Formatter<'_>) -> std::fmt::Result {
        write!(f, "{}", self.encode())
    }
}

impl Display for Address {
    fn fmt(&self, f: &mut std::fmt::Formatter<'_>) -> std::fmt::Result {
        write!(f, "{}", self.encode())
    }
}

impl FromStr for RawAddress {
    type Err = Error;

    fn from_str(s: &str) -> Result<Self> {
        if s.len() < MIN_RAW_ADDRESS_LEN {
            return Err(Error::AddressTooShort);
        }
        if s.len() > MAX_RAW_ADDRESS_LEN {
            return Err(Error::AddressTooLong);
        }
        if !s.is_ascii() {
            return Err(Error::AddressNonAscii);
        }
        if !s
            .chars()
            .all(|c| c.is_ascii_alphanumeric() || c == '-' || c == '.')
        {
            return Err(Error::AddressContainsInvalidCharacter);
        }
        let raw = s.to_ascii_lowercase();
        let labels = raw
            .split('.')
            .map(|label| Label::from_str(label))
            .collect::<std::result::Result<Vec<_>, _>>()?;
        Ok(RawAddress { raw, labels })
    }
}

impl Display for RawAddress {
    fn fmt(&self, f: &mut std::fmt::Formatter<'_>) -> std::fmt::Result {
        write!(f, "{}", self.raw)
    }
}

impl FromStr for Label {
    type Err = Error;

    /// To validate a string to be parsed properly, a [`Label`] should not be
    /// parsed directly. Instead parse the whole [`Address`].
    fn from_str(s: &str) -> Result<Self> {
        match s.chars().next() {
            None => Err(Error::EmptyLabel),
            Some(first_char) => {
                if s.len() > MAX_LABEL_LEN {
                    return Err(Error::LabelTooLong);
                }
                if '-' == first_char {
                    return Err(Error::LabelStartsWithHyphen);
                }
                if first_char.is_ascii_digit() {
                    return Err(Error::LabelStartsWithDigit);
                }
                if let Some('-') = s.chars().last() {
                    return Err(Error::LabelEndsWithHyphen);
                }
                let inner = s.to_string();
                Ok(Self(inner))
            }
        }
    }
}

impl<'a> FromIterator<&'a Address> for HashSet<Address> {
    fn from_iter<T: IntoIterator<Item = &'a Address>>(iter: T) -> Self {
        let mut set = HashSet::new();
        for addr in iter {
            set.insert(addr.clone());
        }
        set
    }
}<|MERGE_RESOLUTION|>--- conflicted
+++ resolved
@@ -79,7 +79,7 @@
     pub hash: String,
 }
 
-<<<<<<< HEAD
+/// invariant, the raw string is equal to labels.join(".").
 #[derive(
     Clone,
     Debug,
@@ -90,10 +90,6 @@
     BorshSerialize,
     BorshDeserialize,
 )]
-=======
-/// invariant, the raw string is equal to labels.join(".").
-#[derive(Clone, Debug, PartialEq, Eq, PartialOrd, Ord, BorshSerialize, BorshDeserialize)]
->>>>>>> 686256e6
 pub struct RawAddress {
     pub raw: String,
     labels: Vec<Label>,
