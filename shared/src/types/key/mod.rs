//! Cryptographic keys
/// Elliptic curve keys for the DKG
pub mod dkg_session_keys;

use std::fmt::{Debug, Display};
use std::hash::Hash;
use std::str::FromStr;

use borsh::{BorshDeserialize, BorshSchema, BorshSerialize};
use data_encoding::HEXUPPER;
#[cfg(feature = "rand")]
use rand::{CryptoRng, RngCore};
use serde::{Deserialize, Serialize};
use sha2::{Digest, Sha256};
use thiserror::Error;

use super::address::Address;
use super::storage::{self, DbKeySeg, Key, KeySeg};
use crate::types::address;

pub mod common;
pub mod ed25519;
pub mod secp256k1;

const PK_STORAGE_KEY: &str = "public_key";
const PROTOCOL_PK_STORAGE_KEY: &str = "protocol_public_key";

/// Obtain a storage key for user's public key.
pub fn pk_key(owner: &Address) -> storage::Key {
    Key::from(owner.to_db_key())
        .push(&PK_STORAGE_KEY.to_owned())
        .expect("Cannot obtain a storage key")
}

/// Check if the given storage key is a public key. If it is, returns the owner.
pub fn is_pk_key(key: &Key) -> Option<&Address> {
    match &key.segments[..] {
        [DbKeySeg::AddressSeg(owner), DbKeySeg::StringSeg(key)]
            if key == PK_STORAGE_KEY =>
        {
            Some(owner)
        }
        _ => None,
    }
}

/// Obtain a storage key for user's protocol public key.
pub fn protocol_pk_key(owner: &Address) -> storage::Key {
    Key::from(owner.to_db_key())
        .push(&PROTOCOL_PK_STORAGE_KEY.to_owned())
        .expect("Cannot obtain a storage key")
}

/// Check if the given storage key is a public key. If it is, returns the owner.
pub fn is_protocol_pk_key(key: &Key) -> Option<&Address> {
    match &key.segments[..] {
        [DbKeySeg::AddressSeg(owner), DbKeySeg::StringSeg(key)]
            if key == PROTOCOL_PK_STORAGE_KEY =>
        {
            Some(owner)
        }
        _ => None,
    }
}

/// Represents an error in signature verification
#[allow(missing_docs)]
#[derive(Error, Debug)]
pub enum VerifySigError {
    #[error("Signature verification failed: {0}")]
    SigVerifyError(String),
    #[error("Signature verification failed to encode the data: {0}")]
    DataEncodingError(std::io::Error),
    #[error("Transaction doesn't have any data with a signature.")]
    MissingData,
    #[error("Signature belongs to a different scheme from the public key.")]
    MismatchedScheme,
    #[error(
        "An incorrect number of signatures was given to a piece of \
         multi-signed data"
    )]
    InsufficientKeys,
}

#[allow(missing_docs)]
#[derive(Error, Debug)]
pub enum ParsePublicKeyError {
    #[error("Invalid public key hex: {0}")]
    InvalidHex(data_encoding::DecodeError),
    #[error("Invalid public key encoding: {0}")]
    InvalidEncoding(std::io::Error),
    #[error("Parsed public key does not belong to desired scheme")]
    MismatchedScheme,
}

#[allow(missing_docs)]
#[derive(Error, Debug)]
pub enum ParseSignatureError {
    #[error("Invalid signature hex: {0}")]
    InvalidHex(data_encoding::DecodeError),
    #[error("Invalid signature encoding: {0}")]
    InvalidEncoding(std::io::Error),
    #[error("Parsed signature does not belong to desired scheme")]
    MismatchedScheme,
}

#[allow(missing_docs)]
#[derive(Error, Debug)]
pub enum ParseSecretKeyError {
    #[error("Invalid secret key hex: {0}")]
    InvalidHex(data_encoding::DecodeError),
    #[error("Invalid secret key encoding: {0}")]
    InvalidEncoding(std::io::Error),
    #[error("Parsed secret key does not belong to desired scheme")]
    MismatchedScheme,
}

/// A value-to-value conversion that consumes the input value.

pub trait RefTo<T> {
    /// Performs the conversion.
    fn ref_to(&self) -> T;
}

/// Simple and safe type conversions that may fail in a controlled
/// way under some circumstances.

pub trait TryFromRef<T: ?Sized>: Sized {
    /// The type returned in the event of a conversion error.
    type Error;
    /// Performs the conversion.
    fn try_from_ref(value: &T) -> Result<Self, Self::Error>;
}

/// Type capturing signature scheme IDs
#[derive(PartialEq, Eq, Copy, Clone, Debug)]
pub enum SchemeType {
    /// Type identifier for Ed25519 scheme
    Ed25519,
    /// Type identifier for Secp256k1 scheme
    Secp256k1,
    /// Type identifier for Common
    Common,
}

impl FromStr for SchemeType {
    type Err = ();

    fn from_str(input: &str) -> Result<Self, Self::Err> {
        match input.to_lowercase().as_str() {
            "ed25519" => Ok(Self::Ed25519),
            "secp256k1" => Ok(Self::Secp256k1),
            "common" => Ok(Self::Common),
            _ => Err(()),
        }
    }
}

/// Represents a signature

pub trait Signature:
    Hash + PartialOrd + Serialize + BorshSerialize + BorshDeserialize + BorshSchema
{
    /// The scheme type of this implementation
    const TYPE: SchemeType;
    /// Convert from one Signature type to another
    fn try_from_sig<SIG: Signature>(
        sig: &SIG,
    ) -> Result<Self, ParseSignatureError> {
        if SIG::TYPE == Self::TYPE {
            let sig_arr = sig.try_to_vec().unwrap();
            let res = Self::try_from_slice(sig_arr.as_ref());
            res.map_err(ParseSignatureError::InvalidEncoding)
        } else {
            Err(ParseSignatureError::MismatchedScheme)
        }
    }
    /// Convert from self to another SecretKey type
    fn try_to_sig<SIG: Signature>(&self) -> Result<SIG, ParseSignatureError> {
        SIG::try_from_sig(self)
    }
}

/// Represents a public key

pub trait PublicKey:
    BorshSerialize
    + BorshDeserialize
    + BorshSchema
    + Ord
    + Clone
    + Display
    + Debug
    + PartialOrd
    + FromStr<Err = ParsePublicKeyError>
    + Hash
    + Send
    + Sync
{
    /// The scheme type of this implementation
    const TYPE: SchemeType;
    /// Convert from one PublicKey type to another
    fn try_from_pk<PK: PublicKey>(
        pk: &PK,
    ) -> Result<Self, ParsePublicKeyError> {
        if Self::TYPE == PK::TYPE {
            let pk_arr = pk.try_to_vec().unwrap();
            let res = Self::try_from_slice(pk_arr.as_ref());
            res.map_err(ParsePublicKeyError::InvalidEncoding)
        } else {
            Err(ParsePublicKeyError::MismatchedScheme)
        }
    }
    /// Convert from self to another PublicKey type
    fn try_to_pk<PK: PublicKey>(&self) -> Result<PK, ParsePublicKeyError> {
        PK::try_from_pk(self)
    }
}

/// Represents a secret key

pub trait SecretKey:
    BorshSerialize
    + BorshDeserialize
    + BorshSchema
    + Display
    + Debug
    + RefTo<Self::PublicKey>
    + FromStr<Err = ParseSecretKeyError>
    + Clone
    + Sync
    + Send
{
    /// The scheme type of this implementation
    const TYPE: SchemeType;
    /// Represents the public part of this keypair
    type PublicKey: PublicKey;
    /// Convert from one SecretKey type to self
    fn try_from_sk<SK: SecretKey>(
        sk: &SK,
    ) -> Result<Self, ParseSecretKeyError> {
        if SK::TYPE == Self::TYPE {
            let sk_vec = sk.try_to_vec().unwrap();
            let res = Self::try_from_slice(sk_vec.as_ref());
            res.map_err(ParseSecretKeyError::InvalidEncoding)
        } else {
            Err(ParseSecretKeyError::MismatchedScheme)
        }
    }
    /// Convert from self to another SecretKey type
    fn try_to_sk<SK: SecretKey>(&self) -> Result<SK, ParseSecretKeyError> {
        SK::try_from_sk(self)
    }
}

/// Represents a digital signature scheme. More precisely this trait captures
/// the concepts of public keys, private keys, and signatures as well as
/// the algorithms over these concepts to generate keys, sign messages, and
/// verify signatures.

pub trait SigScheme: Eq + Ord + Debug + Serialize + Default {
    /// Represents the signature for this scheme
    type Signature: 'static + Signature;
    /// Represents the public key for this scheme
    type PublicKey: 'static + PublicKey;
    /// Represents the secret key for this scheme
    type SecretKey: 'static + SecretKey;
    /// The scheme type of this implementation
    const TYPE: SchemeType;
    /// Generate a keypair.
    #[cfg(feature = "rand")]
    fn generate<R>(csprng: &mut R) -> Self::SecretKey
    where
        R: CryptoRng + RngCore;
    /// Sign the data with a key.
    fn sign(
        keypair: &Self::SecretKey,
        data: impl AsRef<[u8]>,
    ) -> Self::Signature;
    /// Check that the public key matches the signature on the given data.
    fn verify_signature<T: BorshSerialize + BorshDeserialize>(
        pk: &Self::PublicKey,
        data: &T,
        sig: &Self::Signature,
    ) -> Result<(), VerifySigError>;
    /// Check that the public key matches the signature on the given raw data.
    fn verify_signature_raw(
        pk: &Self::PublicKey,
        data: &[u8],
        sig: &Self::Signature,
    ) -> Result<(), VerifySigError>;
}

/// Public key hash derived from `common::Key` borsh encoded bytes (hex string
/// of the first 40 chars of sha256 hash)
#[derive(
    Debug,
    Clone,
    BorshSerialize,
    BorshDeserialize,
    BorshSchema,
    PartialEq,
    Eq,
    PartialOrd,
    Ord,
    Hash,
    Serialize,
    Deserialize,
)]
#[serde(transparent)]
pub struct PublicKeyHash(pub(crate) String);

const PKH_HASH_LEN: usize = address::HASH_LEN;

impl From<PublicKeyHash> for String {
    fn from(pkh: PublicKeyHash) -> Self {
        pkh.0
    }
}

impl Display for PublicKeyHash {
    fn fmt(&self, f: &mut std::fmt::Formatter<'_>) -> std::fmt::Result {
        write!(f, "{}", self.0)
    }
}

impl FromStr for PublicKeyHash {
    type Err = PkhFromStringError;

    fn from_str(s: &str) -> Result<Self, Self::Err> {
        if s.len() != PKH_HASH_LEN {
            return Err(Self::Err::UnexpectedLen(s.len()));
        }
        Ok(Self(s.to_owned()))
    }
}

#[allow(missing_docs)]
#[derive(Error, Debug)]
pub enum PkhFromStringError {
    #[error("Wrong PKH len. Expected {PKH_HASH_LEN}, got {0}")]
    UnexpectedLen(usize),
}

impl<PK: PublicKey> From<&PK> for PublicKeyHash {
    fn from(pk: &PK) -> Self {
        let pk_bytes =
            pk.try_to_vec().expect("Public key encoding shouldn't fail");
        let mut hasher = Sha256::new();
        hasher.update(pk_bytes);
        // hex of the first 40 chars of the hash
        PublicKeyHash(format!(
            "{:.width$X}",
            hasher.finalize(),
            width = PKH_HASH_LEN
        ))
    }
}

/// Convert validator's consensus key into address raw hash that is compatible
/// with Tendermint
pub fn tm_consensus_key_raw_hash(pk: &common::PublicKey) -> String {
    match pk {
        common::PublicKey::Ed25519(pk) => {
            let pkh = PublicKeyHash::from(pk);
            pkh.0
        }
        common::PublicKey::Secp256k1(pk) => {
            let pkh = PublicKeyHash::from(pk);
            pkh.0
        }
    }
}

<<<<<<< HEAD
/// Convert Tendermint validator's raw hash bytes to Anoma raw hash string
=======
/// Convert Tendermint validator's raw hash bytes to Namada raw hash string
>>>>>>> b3c470c6
pub fn tm_raw_hash_to_string(raw_hash: impl AsRef<[u8]>) -> String {
    HEXUPPER.encode(raw_hash.as_ref())
}

/// Helpers for testing with keys.
#[cfg(any(test, feature = "testing"))]
pub mod testing {
    use borsh::BorshDeserialize;
    use proptest::prelude::*;
    use rand::prelude::{StdRng, ThreadRng};
    use rand::{thread_rng, SeedableRng};

    use super::SigScheme;
    use crate::types::key::*;

    /// An ed25519 keypair for tests
    pub fn keypair_1() -> <common::SigScheme as SigScheme>::SecretKey {
        // generated from `cargo test gen_keypair -- --nocapture`
        let bytes = [
            33, 82, 91, 186, 100, 168, 220, 158, 185, 140, 63, 172, 3, 88, 52,
            113, 94, 30, 213, 84, 175, 184, 235, 169, 70, 175, 36, 252, 45,
            190, 138, 79,
        ];
        ed25519::SecretKey::try_from_slice(bytes.as_ref())
            .unwrap()
            .try_to_sk()
            .unwrap()
    }

    /// An ed25519 keypair for tests
    pub fn keypair_2() -> <common::SigScheme as SigScheme>::SecretKey {
        // generated from `cargo test gen_keypair -- --nocapture`
        let bytes = [
            27, 238, 157, 32, 131, 242, 184, 142, 146, 189, 24, 249, 68, 165,
            205, 71, 213, 158, 25, 253, 52, 217, 87, 52, 171, 225, 110, 131,
            238, 58, 94, 56,
        ];
        ed25519::SecretKey::try_from_slice(bytes.as_ref())
            .unwrap()
            .try_to_sk()
            .unwrap()
    }

    /// An Ethereum keypair for tests
    pub fn keypair_3() -> <common::SigScheme as SigScheme>::SecretKey {
        let bytes = [
            0xf3, 0x78, 0x78, 0x80, 0xba, 0x85, 0x0b, 0xa4, 0xc5, 0x74, 0x50,
            0x5a, 0x23, 0x54, 0x6d, 0x46, 0x74, 0xa1, 0x3f, 0x09, 0x75, 0x0c,
            0xf4, 0xb5, 0xb8, 0x17, 0x69, 0x64, 0xf4, 0x08, 0xd4, 0x80,
        ];
        secp256k1::SecretKey::try_from_slice(bytes.as_ref())
            .unwrap()
            .try_to_sk()
            .unwrap()
    }

    /// An Ethereum keypair for tests
    pub fn keypair_4() -> <common::SigScheme as SigScheme>::SecretKey {
        let bytes = [
            0x68, 0xab, 0xce, 0x64, 0x54, 0x07, 0x7e, 0xf5, 0x1a, 0xb4, 0x31,
            0x7a, 0xb8, 0x8b, 0x98, 0x30, 0x27, 0x11, 0x4e, 0x58, 0x69, 0xd6,
            0x45, 0x94, 0xdc, 0x90, 0x8d, 0x94, 0xee, 0x58, 0x46, 0x91,
        ];
        secp256k1::SecretKey::try_from_slice(bytes.as_ref())
            .unwrap()
            .try_to_sk()
            .unwrap()
    }

    /// Generate an arbitrary [`super::SecretKey`].
    pub fn arb_keypair<S: SigScheme>() -> impl Strategy<Value = S::SecretKey> {
        any::<[u8; 32]>().prop_map(move |seed| {
            let mut rng = StdRng::from_seed(seed);
            S::generate(&mut rng)
        })
    }

    /// Generate a new random [`super::SecretKey`].
    pub fn gen_keypair<S: SigScheme>() -> S::SecretKey {
        let mut rng: ThreadRng = thread_rng();
        S::generate(&mut rng)
    }
}

#[cfg(test)]
macro_rules! sigscheme_test {
    ($name:ident, $type:ty) => {
        pub mod $name {
            use super::*;

            /// Run `cargo test gen_keypair -- --nocapture` to generate a
            /// keypair.
            #[test]
            fn gen_keypair0() {
                use rand::prelude::ThreadRng;
                use rand::thread_rng;

                let mut rng: ThreadRng = thread_rng();
                let keypair = <$type>::generate(&mut rng);
                println!(
                    "keypair {:?}",
                    keypair.try_to_vec().unwrap().as_slice()
                );
            }
            /// Run `cargo test gen_keypair -- --nocapture` to generate a
            /// new keypair.
            #[test]
            fn gen_keypair1() {
                let secret_key = testing::gen_keypair::<$type>();
                let public_key = secret_key.ref_to();
                println!("Public key: {}", public_key);
                println!("Secret key: {}", secret_key);
            }

            /// Sign a simple message and verify the signature.
            #[test]
            fn gen_sign_verify() {
                use rand::prelude::ThreadRng;
                use rand::thread_rng;

                let mut rng: ThreadRng = thread_rng();
                let sk = <$type>::generate(&mut rng);
                let sig = <$type>::sign(&sk, b"hello");
                assert!(
                    <$type>::verify_signature_raw(&sk.ref_to(), b"hello", &sig)
                        .is_ok()
                );
            }
        }
    };
}

#[cfg(test)]
sigscheme_test! {ed25519_test, ed25519::SigScheme}
#[cfg(test)]
sigscheme_test! {secp256k1_test, secp256k1::SigScheme}

#[cfg(test)]
mod more_tests {
    use super::*;

    #[test]
    fn zeroize_keypair_ed25519() {
        use rand::thread_rng;

        let sk = ed25519::SigScheme::generate(&mut thread_rng());
        let sk_bytes = sk.0.as_bytes();
        let len = sk_bytes.len();
        let ptr = sk_bytes.as_ptr();

        drop(sk);

        assert_eq!(&[0u8; 32], unsafe {
            core::slice::from_raw_parts(ptr, len)
        });
    }

    #[test]
    fn zeroize_keypair_secp256k1() {
        use rand::thread_rng;

        let mut sk = secp256k1::SigScheme::generate(&mut thread_rng());
        let sk_scalar = sk.0.to_scalar_ref();
        let len = sk_scalar.0.len();
        let ptr = sk_scalar.0.as_ref().as_ptr();

        let original_data = sk_scalar.0;

        drop(sk);

        assert_ne!(&original_data, unsafe {
            core::slice::from_raw_parts(ptr, len)
        });
    }
}<|MERGE_RESOLUTION|>--- conflicted
+++ resolved
@@ -372,11 +372,7 @@
     }
 }
 
-<<<<<<< HEAD
-/// Convert Tendermint validator's raw hash bytes to Anoma raw hash string
-=======
 /// Convert Tendermint validator's raw hash bytes to Namada raw hash string
->>>>>>> b3c470c6
 pub fn tm_raw_hash_to_string(raw_hash: impl AsRef<[u8]>) -> String {
     HEXUPPER.encode(raw_hash.as_ref())
 }
