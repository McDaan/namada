--- conflicted
+++ resolved
@@ -651,1218 +651,6 @@
 
 /// In this test we:
 /// 1. Run the ledger node
-<<<<<<< HEAD
-/// 2. Attempt to spend 10 BTC at SK(A) to PA(B)
-/// 3. Attempt to spend 15 BTC at SK(A) to Bertha
-/// 4. Send 20 BTC from Albert to PA(A)
-/// 5. Attempt to spend 10 ETH at SK(A) to PA(B)
-/// 6. Spend 7 BTC at SK(A) to PA(B)
-/// 7. Spend 7 BTC at SK(A) to PA(B)
-/// 8. Attempt to spend 7 BTC at SK(A) to PA(B)
-/// 9. Spend 6 BTC at SK(A) to PA(B)
-/// 10. Assert BTC balance at VK(A) is 0
-/// 11. Assert ETH balance at VK(A) is 0
-/// 12. Assert balance at VK(B) is 10 BTC
-/// 13. Send 10 BTC from SK(B) to Bertha
-
-#[test]
-fn masp_txs_and_queries() -> Result<()> {
-    // Download the shielded pool parameters before starting node
-    let _ = CLIShieldedUtils::new(PathBuf::new());
-    // Lengthen epoch to ensure that a transaction can be constructed and
-    // submitted within the same block. Necessary to ensure that conversion is
-    // not invalidated.
-    let test = setup::network(
-        |genesis| {
-            let parameters = ParametersConfig {
-                epochs_per_year: epochs_per_year_from_min_duration(
-                    if is_debug_mode() { 3600 } else { 360 },
-                ),
-                min_num_of_blocks: 1,
-                ..genesis.parameters
-            };
-            GenesisConfig {
-                parameters,
-                ..genesis
-            }
-        },
-        None,
-    )?;
-    set_ethereum_bridge_mode(
-        &test,
-        &test.net.chain_id,
-        &Who::Validator(0),
-        ethereum_bridge::ledger::Mode::Off,
-        None,
-    );
-
-    // 1. Run the ledger node
-    let _bg_ledger =
-        start_namada_ledger_node_wait_wasm(&test, Some(0), Some(40))?
-            .background();
-
-    let validator_one_rpc = get_actor_rpc(&test, &Who::Validator(0));
-
-    let _ep1 = epoch_sleep(&test, &validator_one_rpc, 720)?;
-
-    let txs_args = vec![
-        // 2. Attempt to spend 10 BTC at SK(A) to PA(B)
-        (
-            vec![
-                "transfer",
-                "--source",
-                A_SPENDING_KEY,
-                "--target",
-                AB_PAYMENT_ADDRESS,
-                "--token",
-                BTC,
-                "--amount",
-                "10",
-                "--node",
-                &validator_one_rpc,
-            ],
-            "No balance found",
-        ),
-        // 3. Attempt to spend 15 BTC at SK(A) to Bertha
-        (
-            vec![
-                "transfer",
-                "--source",
-                A_SPENDING_KEY,
-                "--target",
-                BERTHA,
-                "--token",
-                BTC,
-                "--amount",
-                "15",
-                "--node",
-                &validator_one_rpc,
-            ],
-            "No balance found",
-        ),
-        // 4. Send 20 BTC from Albert to PA(A)
-        (
-            vec![
-                "transfer",
-                "--source",
-                ALBERT,
-                "--target",
-                AA_PAYMENT_ADDRESS,
-                "--token",
-                BTC,
-                "--amount",
-                "20",
-                "--node",
-                &validator_one_rpc,
-            ],
-            "Transaction is valid",
-        ),
-        // 5. Attempt to spend 10 ETH at SK(A) to PA(B)
-        (
-            vec![
-                "transfer",
-                "--source",
-                A_SPENDING_KEY,
-                "--target",
-                AB_PAYMENT_ADDRESS,
-                "--token",
-                ETH,
-                "--amount",
-                "10",
-                "--node",
-                &validator_one_rpc,
-            ],
-            "No balance found",
-        ),
-        // 6. Spend 7 BTC at SK(A) to PA(B)
-        (
-            vec![
-                "transfer",
-                "--source",
-                A_SPENDING_KEY,
-                "--target",
-                AB_PAYMENT_ADDRESS,
-                "--token",
-                BTC,
-                "--amount",
-                "7",
-                "--node",
-                &validator_one_rpc,
-            ],
-            "Transaction is valid",
-        ),
-        // 7. Spend 7 BTC at SK(A) to PA(B)
-        (
-            vec![
-                "transfer",
-                "--source",
-                A_SPENDING_KEY,
-                "--target",
-                BB_PAYMENT_ADDRESS,
-                "--token",
-                BTC,
-                "--amount",
-                "7",
-                "--node",
-                &validator_one_rpc,
-            ],
-            "Transaction is valid",
-        ),
-        // 8. Attempt to spend 7 BTC at SK(A) to PA(B)
-        (
-            vec![
-                "transfer",
-                "--source",
-                A_SPENDING_KEY,
-                "--target",
-                BB_PAYMENT_ADDRESS,
-                "--token",
-                BTC,
-                "--amount",
-                "7",
-                "--node",
-                &validator_one_rpc,
-            ],
-            "is lower than the amount to be transferred and fees",
-        ),
-        // 9. Spend 6 BTC at SK(A) to PA(B)
-        (
-            vec![
-                "transfer",
-                "--source",
-                A_SPENDING_KEY,
-                "--target",
-                BB_PAYMENT_ADDRESS,
-                "--token",
-                BTC,
-                "--amount",
-                "6",
-                "--node",
-                &validator_one_rpc,
-            ],
-            "Transaction is valid",
-        ),
-        // 10. Assert BTC balance at VK(A) is 0
-        (
-            vec![
-                "balance",
-                "--owner",
-                AA_VIEWING_KEY,
-                "--token",
-                BTC,
-                "--node",
-                &validator_one_rpc,
-            ],
-            "No shielded btc balance found",
-        ),
-        // 11. Assert ETH balance at VK(A) is 0
-        (
-            vec![
-                "balance",
-                "--owner",
-                AA_VIEWING_KEY,
-                "--token",
-                ETH,
-                "--node",
-                &validator_one_rpc,
-            ],
-            "No shielded eth balance found",
-        ),
-        // 12. Assert balance at VK(B) is 10 BTC
-        (
-            vec![
-                "balance",
-                "--owner",
-                AB_VIEWING_KEY,
-                "--node",
-                &validator_one_rpc,
-            ],
-            "btc : 20",
-        ),
-        // 13. Send 10 BTC from SK(B) to Bertha
-        (
-            vec![
-                "transfer",
-                "--source",
-                B_SPENDING_KEY,
-                "--target",
-                BERTHA,
-                "--token",
-                BTC,
-                "--amount",
-                "20",
-                "--node",
-                &validator_one_rpc,
-            ],
-            "Transaction is valid",
-        ),
-    ];
-
-    for (tx_args, tx_result) in &txs_args {
-        for &dry_run in &[true, false] {
-            let tx_args = if dry_run && tx_args[0] == "transfer" {
-                vec![tx_args.clone(), vec!["--dry-run"]].concat()
-            } else {
-                tx_args.clone()
-            };
-            let mut client = run!(test, Bin::Client, tx_args, Some(720))?;
-
-            if *tx_result == "Transaction is valid" && !dry_run {
-                client.exp_string("Transaction accepted")?;
-                client.exp_string("Transaction applied")?;
-            }
-            client.exp_string(tx_result)?;
-        }
-    }
-
-    Ok(())
-}
-
-/// In this test we:
-/// 1. Run the ledger node
-/// 2. Assert PPA(C) cannot be recognized by incorrect viewing key
-/// 3. Assert PPA(C) has not transaction pinned to it
-/// 4. Send 20 BTC from Albert to PPA(C)
-/// 5. Assert PPA(C) has the 20 BTC transaction pinned to it
-
-#[test]
-fn masp_pinned_txs() -> Result<()> {
-    // Download the shielded pool parameters before starting node
-    let _ = CLIShieldedUtils::new(PathBuf::new());
-    // Lengthen epoch to ensure that a transaction can be constructed and
-    // submitted within the same block. Necessary to ensure that conversion is
-    // not invalidated.
-    let test = setup::network(
-        |genesis| {
-            let parameters = ParametersConfig {
-                epochs_per_year: epochs_per_year_from_min_duration(120),
-                ..genesis.parameters
-            };
-            GenesisConfig {
-                parameters,
-                ..genesis
-            }
-        },
-        None,
-    )?;
-    set_ethereum_bridge_mode(
-        &test,
-        &test.net.chain_id,
-        &Who::Validator(0),
-        ethereum_bridge::ledger::Mode::Off,
-        None,
-    );
-
-    // 1. Run the ledger node
-    let _bg_ledger =
-        start_namada_ledger_node_wait_wasm(&test, Some(0), Some(40))?
-            .background();
-
-    let validator_one_rpc = get_actor_rpc(&test, &Who::Validator(0));
-
-    // Wait till epoch boundary
-    let _ep0 = epoch_sleep(&test, &validator_one_rpc, 720)?;
-
-    // Assert PPA(C) cannot be recognized by incorrect viewing key
-    let mut client = run!(
-        test,
-        Bin::Client,
-        vec![
-            "balance",
-            "--owner",
-            AC_PAYMENT_ADDRESS,
-            "--token",
-            BTC,
-            "--node",
-            &validator_one_rpc
-        ],
-        Some(300)
-    )?;
-    client.send_line(AB_VIEWING_KEY)?;
-    client.exp_string("Supplied viewing key cannot decode transactions to")?;
-    client.assert_success();
-
-    // Assert PPA(C) has no transaction pinned to it
-    let mut client = run!(
-        test,
-        Bin::Client,
-        vec![
-            "balance",
-            "--owner",
-            AC_PAYMENT_ADDRESS,
-            "--token",
-            BTC,
-            "--node",
-            &validator_one_rpc
-        ],
-        Some(300)
-    )?;
-    client.send_line(AC_VIEWING_KEY)?;
-    client.exp_string("has not yet been consumed")?;
-    client.assert_success();
-
-    // Wait till epoch boundary
-    let _ep1 = epoch_sleep(&test, &validator_one_rpc, 720)?;
-
-    // Send 20 BTC from Albert to PPA(C)
-    let mut client = run!(
-        test,
-        Bin::Client,
-        vec![
-            "transfer",
-            "--source",
-            ALBERT,
-            "--target",
-            AC_PAYMENT_ADDRESS,
-            "--token",
-            BTC,
-            "--amount",
-            "20",
-            "--node",
-            &validator_one_rpc
-        ],
-        Some(300)
-    )?;
-    client.exp_string("Transaction accepted")?;
-    client.exp_string("Transaction applied")?;
-    client.exp_string("Transaction is valid")?;
-    client.assert_success();
-
-    // Wait till epoch boundary
-    // This makes it more consistent for some reason?
-    let _ep2 = epoch_sleep(&test, &validator_one_rpc, 720)?;
-
-    // Assert PPA(C) has the 20 BTC transaction pinned to it
-    let mut client = run!(
-        test,
-        Bin::Client,
-        vec![
-            "balance",
-            "--owner",
-            AC_PAYMENT_ADDRESS,
-            "--token",
-            BTC,
-            "--node",
-            &validator_one_rpc
-        ],
-        Some(300)
-    )?;
-    client.send_line(AC_VIEWING_KEY)?;
-    client.exp_string("Received 20 btc")?;
-    client.assert_success();
-
-    // Assert PPA(C) has no NAM pinned to it
-    let mut client = run!(
-        test,
-        Bin::Client,
-        vec![
-            "balance",
-            "--owner",
-            AC_PAYMENT_ADDRESS,
-            "--token",
-            NAM,
-            "--node",
-            &validator_one_rpc
-        ],
-        Some(300)
-    )?;
-    client.send_line(AC_VIEWING_KEY)?;
-    client.exp_string("Received no shielded nam")?;
-    client.assert_success();
-
-    // Wait till epoch boundary
-    let _ep1 = epoch_sleep(&test, &validator_one_rpc, 720)?;
-
-    // Assert PPA(C) does not NAM pinned to it on epoch boundary
-    let mut client = run!(
-        test,
-        Bin::Client,
-        vec![
-            "balance",
-            "--owner",
-            AC_PAYMENT_ADDRESS,
-            "--token",
-            NAM,
-            "--node",
-            &validator_one_rpc
-        ],
-        Some(300)
-    )?;
-    client.send_line(AC_VIEWING_KEY)?;
-    client.exp_string("Received no shielded nam")?;
-    client.assert_success();
-
-    Ok(())
-}
-
-/// In this test we verify that users of the MASP receive the correct rewards
-/// for leaving their assets in the pool for varying periods of time.
-
-#[test]
-fn masp_incentives() -> Result<()> {
-    // The number of decimal places used by BTC amounts.
-    const BTC_DENOMINATION: u8 = 8;
-    // The number of decimal places used by ETH amounts.
-    const ETH_DENOMINATION: u8 = 18;
-    // Download the shielded pool parameters before starting node
-    let _ = CLIShieldedUtils::new(PathBuf::new());
-    // Lengthen epoch to ensure that a transaction can be constructed and
-    // submitted within the same block. Necessary to ensure that conversion is
-    // not invalidated.
-    let test = setup::network(
-        |genesis| {
-            let parameters = ParametersConfig {
-                epochs_per_year: epochs_per_year_from_min_duration(
-                    if is_debug_mode() { 340 } else { 85 },
-                ),
-                min_num_of_blocks: 1,
-                ..genesis.parameters
-            };
-            GenesisConfig {
-                parameters,
-                ..genesis
-            }
-        },
-        None,
-    )?;
-    set_ethereum_bridge_mode(
-        &test,
-        &test.net.chain_id,
-        &Who::Validator(0),
-        ethereum_bridge::ledger::Mode::Off,
-        None,
-    );
-
-    // 1. Run the ledger node
-    let _bg_ledger =
-        start_namada_ledger_node_wait_wasm(&test, Some(0), Some(40))?
-            .background();
-
-    let validator_one_rpc = get_actor_rpc(&test, &Who::Validator(0));
-
-    // Wait till epoch boundary
-    let ep0 = epoch_sleep(&test, &validator_one_rpc, 720)?;
-
-    // Send 20 BTC from Albert to PA(A)
-    let mut client = run!(
-        test,
-        Bin::Client,
-        vec![
-            "transfer",
-            "--source",
-            ALBERT,
-            "--target",
-            AA_PAYMENT_ADDRESS,
-            "--token",
-            BTC,
-            "--amount",
-            "20",
-            "--node",
-            &validator_one_rpc
-        ],
-        Some(300)
-    )?;
-    client.exp_string("Transaction accepted")?;
-    client.exp_string("Transaction applied")?;
-    client.exp_string("Transaction is valid")?;
-    client.assert_success();
-
-    // Assert BTC balance at VK(A) is 20
-    let mut client = run!(
-        test,
-        Bin::Client,
-        vec![
-            "balance",
-            "--owner",
-            AA_VIEWING_KEY,
-            "--token",
-            BTC,
-            "--node",
-            &validator_one_rpc
-        ],
-        Some(60)
-    )?;
-    client.exp_string("btc: 20")?;
-    client.assert_success();
-
-    // Assert NAM balance at VK(A) is 0
-    let mut client = run!(
-        test,
-        Bin::Client,
-        vec![
-            "balance",
-            "--owner",
-            AA_VIEWING_KEY,
-            "--token",
-            NAM,
-            "--node",
-            &validator_one_rpc
-        ],
-        Some(60)
-    )?;
-    client.exp_string("No shielded nam balance found")?;
-    client.assert_success();
-
-    let masp_rewards = masp_rewards();
-
-    // Wait till epoch boundary
-    let ep1 = epoch_sleep(&test, &validator_one_rpc, 720)?;
-
-    // Assert BTC balance at VK(A) is 20
-    let mut client = run!(
-        test,
-        Bin::Client,
-        vec![
-            "balance",
-            "--owner",
-            AA_VIEWING_KEY,
-            "--token",
-            BTC,
-            "--node",
-            &validator_one_rpc
-        ],
-        Some(60)
-    )?;
-    client.exp_string("btc: 20")?;
-    client.assert_success();
-
-    let amt20 = token::Amount::from_uint(20, BTC_DENOMINATION).unwrap();
-    let amt10 = token::Amount::from_uint(10, ETH_DENOMINATION).unwrap();
-
-    // Assert NAM balance at VK(A) is 20*BTC_reward*(epoch_1-epoch_0)
-    let mut client = run!(
-        test,
-        Bin::Client,
-        vec![
-            "balance",
-            "--owner",
-            AA_VIEWING_KEY,
-            "--token",
-            NAM,
-            "--node",
-            &validator_one_rpc
-        ],
-        Some(60)
-    )?;
-    let amt = (amt20 * masp_rewards[&btc()]).0 * (ep1.0 - ep0.0);
-    let denominated = DenominatedAmount {
-        amount: amt,
-        denom: NATIVE_MAX_DECIMAL_PLACES.into(),
-    };
-    client.exp_string(&format!("nam: {}", denominated,))?;
-    client.assert_success();
-
-    // Assert NAM balance at MASP pool is 20*BTC_reward*(epoch_1-epoch_0)
-    let mut client = run!(
-        test,
-        Bin::Client,
-        vec![
-            "balance",
-            "--owner",
-            MASP,
-            "--token",
-            NAM,
-            "--node",
-            &validator_one_rpc
-        ],
-        Some(60)
-    )?;
-    let amt = (amt20 * masp_rewards[&btc()]).0 * (ep1.0 - ep0.0);
-    let denominated = DenominatedAmount {
-        amount: amt,
-        denom: NATIVE_MAX_DECIMAL_PLACES.into(),
-    };
-    client.exp_string(&format!("nam: {}", denominated,))?;
-    client.assert_success();
-
-    // Wait till epoch boundary
-    let ep2 = epoch_sleep(&test, &validator_one_rpc, 720)?;
-
-    // Assert BTC balance at VK(A) is 20
-    let mut client = run!(
-        test,
-        Bin::Client,
-        vec![
-            "balance",
-            "--owner",
-            AA_VIEWING_KEY,
-            "--token",
-            BTC,
-            "--node",
-            &validator_one_rpc
-        ],
-        Some(60)
-    )?;
-    client.exp_string("btc: 20")?;
-    client.assert_success();
-
-    // Assert NAM balance at VK(A) is 20*BTC_reward*(epoch_2-epoch_0)
-    let mut client = run!(
-        test,
-        Bin::Client,
-        vec![
-            "balance",
-            "--owner",
-            AA_VIEWING_KEY,
-            "--token",
-            NAM,
-            "--node",
-            &validator_one_rpc
-        ],
-        Some(60)
-    )?;
-    let amt = (amt20 * masp_rewards[&btc()]).0 * (ep2.0 - ep0.0);
-    let denominated = DenominatedAmount {
-        amount: amt,
-        denom: NATIVE_MAX_DECIMAL_PLACES.into(),
-    };
-    client.exp_string(&format!("nam: {}", denominated,))?;
-    client.assert_success();
-
-    // Assert NAM balance at MASP pool is 20*BTC_reward*(epoch_2-epoch_0)
-    let mut client = run!(
-        test,
-        Bin::Client,
-        vec![
-            "balance",
-            "--owner",
-            MASP,
-            "--token",
-            NAM,
-            "--node",
-            &validator_one_rpc
-        ],
-        Some(60)
-    )?;
-    let amt = (amt20 * masp_rewards[&btc()]).0 * (ep2.0 - ep0.0);
-    let denominated = DenominatedAmount {
-        amount: amt,
-        denom: NATIVE_MAX_DECIMAL_PLACES.into(),
-    };
-    client.exp_string(&format!("nam: {}", denominated,))?;
-    client.assert_success();
-
-    // Wait till epoch boundary
-    let ep3 = epoch_sleep(&test, &validator_one_rpc, 720)?;
-
-    // Send 10 ETH from Albert to PA(B)
-    let mut client = run!(
-        test,
-        Bin::Client,
-        vec![
-            "transfer",
-            "--source",
-            ALBERT,
-            "--target",
-            AB_PAYMENT_ADDRESS,
-            "--token",
-            ETH,
-            "--amount",
-            "10",
-            "--node",
-            &validator_one_rpc
-        ],
-        Some(300)
-    )?;
-    client.exp_string("Transaction accepted")?;
-    client.exp_string("Transaction applied")?;
-    client.exp_string("Transaction is valid")?;
-    client.assert_success();
-
-    // Assert ETH balance at VK(B) is 10
-    let mut client = run!(
-        test,
-        Bin::Client,
-        vec![
-            "balance",
-            "--owner",
-            AB_VIEWING_KEY,
-            "--token",
-            ETH,
-            "--node",
-            &validator_one_rpc
-        ],
-        Some(60)
-    )?;
-    client.exp_string("eth: 10")?;
-    client.assert_success();
-
-    // Assert NAM balance at VK(B) is 0
-    let mut client = run!(
-        test,
-        Bin::Client,
-        vec![
-            "balance",
-            "--owner",
-            AB_VIEWING_KEY,
-            "--token",
-            NAM,
-            "--node",
-            &validator_one_rpc
-        ],
-        Some(60)
-    )?;
-    client.exp_string("No shielded nam balance found")?;
-    client.assert_success();
-
-    // Wait till epoch boundary
-    let ep4 = epoch_sleep(&test, &validator_one_rpc, 720)?;
-
-    // Assert ETH balance at VK(B) is 10
-    let mut client = run!(
-        test,
-        Bin::Client,
-        vec![
-            "balance",
-            "--owner",
-            AB_VIEWING_KEY,
-            "--token",
-            ETH,
-            "--node",
-            &validator_one_rpc
-        ],
-        Some(60)
-    )?;
-    client.exp_string("eth: 10")?;
-    client.assert_success();
-
-    // Assert NAM balance at VK(B) is 10*ETH_reward*(epoch_4-epoch_3)
-    let mut client = run!(
-        test,
-        Bin::Client,
-        vec![
-            "balance",
-            "--owner",
-            AB_VIEWING_KEY,
-            "--token",
-            NAM,
-            "--node",
-            &validator_one_rpc
-        ],
-        Some(60)
-    )?;
-    let amt = (amt10 * masp_rewards[&eth()]).0 * (ep4.0 - ep3.0);
-    let denominated = DenominatedAmount {
-        amount: amt,
-        denom: NATIVE_MAX_DECIMAL_PLACES.into(),
-    };
-    client.exp_string(&format!("nam: {}", denominated,))?;
-    client.assert_success();
-
-    // Assert NAM balance at MASP pool is
-    // 20*BTC_reward*(epoch_4-epoch_0)+10*ETH_reward*(epoch_4-epoch_3)
-    let mut client = run!(
-        test,
-        Bin::Client,
-        vec![
-            "balance",
-            "--owner",
-            MASP,
-            "--token",
-            NAM,
-            "--node",
-            &validator_one_rpc
-        ],
-        Some(60)
-    )?;
-    let amt = ((amt20 * masp_rewards[&btc()]).0 * (ep4.0 - ep0.0))
-        + ((amt10 * masp_rewards[&eth()]).0 * (ep4.0 - ep3.0));
-    let denominated = DenominatedAmount {
-        amount: amt,
-        denom: NATIVE_MAX_DECIMAL_PLACES.into(),
-    };
-    client.exp_string(&format!("nam: {}", denominated))?;
-    client.assert_success();
-
-    // Wait till epoch boundary
-    let ep5 = epoch_sleep(&test, &validator_one_rpc, 720)?;
-
-    // Send 10 ETH from SK(B) to Christel
-    let mut client = run!(
-        test,
-        Bin::Client,
-        vec![
-            "transfer",
-            "--source",
-            B_SPENDING_KEY,
-            "--target",
-            CHRISTEL,
-            "--token",
-            ETH,
-            "--amount",
-            "10",
-            "--signer",
-            BERTHA,
-            "--node",
-            &validator_one_rpc
-        ],
-        Some(300)
-    )?;
-    client.exp_string("Transaction accepted")?;
-    client.exp_string("Transaction applied")?;
-    client.exp_string("Transaction is valid")?;
-    client.assert_success();
-
-    // Assert ETH balance at VK(B) is 0
-    let mut client = run!(
-        test,
-        Bin::Client,
-        vec![
-            "balance",
-            "--owner",
-            AB_VIEWING_KEY,
-            "--token",
-            ETH,
-            "--node",
-            &validator_one_rpc
-        ],
-        Some(60)
-    )?;
-    client.exp_string("No shielded eth balance found")?;
-    client.assert_success();
-
-    // let mut ep = get_epoch(&test, &validator_one_rpc)?;
-
-    // Assert NAM balance at VK(B) is 10*ETH_reward*(ep-epoch_3)
-    let mut client = run!(
-        test,
-        Bin::Client,
-        vec![
-            "balance",
-            "--owner",
-            AB_VIEWING_KEY,
-            "--token",
-            NAM,
-            "--node",
-            &validator_one_rpc
-        ],
-        Some(60)
-    )?;
-    let amt = (amt10 * masp_rewards[&eth()]).0 * (ep5.0 - ep3.0);
-    let denominated = DenominatedAmount {
-        amount: amt,
-        denom: NATIVE_MAX_DECIMAL_PLACES.into(),
-    };
-    client.exp_string(&format!("nam: {}", denominated,))?;
-    client.assert_success();
-
-    // ep = get_epoch(&test, &validator_one_rpc)?;
-    // Assert NAM balance at MASP pool is
-    // 20*BTC_reward*(epoch_5-epoch_0)+10*ETH_reward*(epoch_5-epoch_3)
-    let mut client = run!(
-        test,
-        Bin::Client,
-        vec![
-            "balance",
-            "--owner",
-            MASP,
-            "--token",
-            NAM,
-            "--node",
-            &validator_one_rpc
-        ],
-        Some(60)
-    )?;
-    let amt = ((amt20 * masp_rewards[&btc()]).0 * (ep5.0 - ep0.0))
-        + ((amt10 * masp_rewards[&eth()]).0 * (ep5.0 - ep3.0));
-    let denominated = DenominatedAmount {
-        amount: amt,
-        denom: NATIVE_MAX_DECIMAL_PLACES.into(),
-    };
-    client.exp_string(&format!("nam: {}", denominated))?;
-    client.assert_success();
-
-    // Wait till epoch boundary
-    let ep6 = epoch_sleep(&test, &validator_one_rpc, 720)?;
-
-    // Send 20 BTC from SK(A) to Christel
-    let mut client = run!(
-        test,
-        Bin::Client,
-        vec![
-            "transfer",
-            "--source",
-            A_SPENDING_KEY,
-            "--target",
-            CHRISTEL,
-            "--token",
-            BTC,
-            "--amount",
-            "20",
-            "--signer",
-            ALBERT,
-            "--node",
-            &validator_one_rpc
-        ],
-        Some(300)
-    )?;
-    client.exp_string("Transaction accepted")?;
-    client.exp_string("Transaction applied")?;
-    client.exp_string("Transaction is valid")?;
-    client.assert_success();
-
-    // Assert BTC balance at VK(A) is 0
-    let mut client = run!(
-        test,
-        Bin::Client,
-        vec![
-            "balance",
-            "--owner",
-            AA_VIEWING_KEY,
-            "--token",
-            BTC,
-            "--node",
-            &validator_one_rpc
-        ],
-        Some(60)
-    )?;
-    client.exp_string("No shielded btc balance found")?;
-    client.assert_success();
-
-    // Assert NAM balance at VK(A) is 20*BTC_reward*(epoch_6-epoch_0)
-    let mut client = run!(
-        test,
-        Bin::Client,
-        vec![
-            "balance",
-            "--owner",
-            AA_VIEWING_KEY,
-            "--token",
-            NAM,
-            "--node",
-            &validator_one_rpc
-        ],
-        Some(60)
-    )?;
-    let amt = (amt20 * masp_rewards[&btc()]).0 * (ep6.0 - ep0.0);
-    let denominated = DenominatedAmount {
-        amount: amt,
-        denom: NATIVE_MAX_DECIMAL_PLACES.into(),
-    };
-    client.exp_string(&format!("nam: {}", denominated,))?;
-    client.assert_success();
-
-    // Assert NAM balance at MASP pool is
-    // 20*BTC_reward*(epoch_6-epoch_0)+20*ETH_reward*(epoch_5-epoch_3)
-    let mut client = run!(
-        test,
-        Bin::Client,
-        vec![
-            "balance",
-            "--owner",
-            MASP,
-            "--token",
-            NAM,
-            "--node",
-            &validator_one_rpc
-        ],
-        Some(60)
-    )?;
-    let amt = ((amt20 * masp_rewards[&btc()]).0 * (ep6.0 - ep0.0))
-        + ((amt10 * masp_rewards[&eth()]).0 * (ep5.0 - ep3.0));
-    let denominated = DenominatedAmount {
-        amount: amt,
-        denom: NATIVE_MAX_DECIMAL_PLACES.into(),
-    };
-    client.exp_string(&format!("nam: {}", denominated,))?;
-    client.assert_success();
-
-    // Wait till epoch boundary
-    let _ep7 = epoch_sleep(&test, &validator_one_rpc, 720)?;
-
-    // Assert NAM balance at VK(A) is 20*BTC_reward*(epoch_6-epoch_0)
-    let mut client = run!(
-        test,
-        Bin::Client,
-        vec![
-            "balance",
-            "--owner",
-            AA_VIEWING_KEY,
-            "--token",
-            NAM,
-            "--node",
-            &validator_one_rpc
-        ],
-        Some(60)
-    )?;
-    let amt = (amt20 * masp_rewards[&btc()]).0 * (ep6.0 - ep0.0);
-    let denominated = DenominatedAmount {
-        amount: amt,
-        denom: NATIVE_MAX_DECIMAL_PLACES.into(),
-    };
-    client.exp_string(&format!("nam: {}", denominated))?;
-    client.assert_success();
-
-    // Assert NAM balance at VK(B) is 10*ETH_reward*(epoch_5-epoch_3)
-    let mut client = run!(
-        test,
-        Bin::Client,
-        vec![
-            "balance",
-            "--owner",
-            AB_VIEWING_KEY,
-            "--token",
-            NAM,
-            "--node",
-            &validator_one_rpc
-        ],
-        Some(60)
-    )?;
-    let amt = (amt10 * masp_rewards[&eth()]).0 * (ep5.0 - ep3.0);
-    let denominated = DenominatedAmount {
-        amount: amt,
-        denom: NATIVE_MAX_DECIMAL_PLACES.into(),
-    };
-    client.exp_string(&format!("nam: {}", denominated,))?;
-    client.assert_success();
-
-    // Assert NAM balance at MASP pool is
-    // 20*BTC_reward*(epoch_6-epoch_0)+10*ETH_reward*(epoch_5-epoch_3)
-    let mut client = run!(
-        test,
-        Bin::Client,
-        vec![
-            "balance",
-            "--owner",
-            MASP,
-            "--token",
-            NAM,
-            "--node",
-            &validator_one_rpc
-        ],
-        Some(60)
-    )?;
-    let amt = ((amt20 * masp_rewards[&btc()]).0 * (ep6.0 - ep0.0))
-        + ((amt10 * masp_rewards[&eth()]).0 * (ep5.0 - ep3.0));
-    let denominated = DenominatedAmount {
-        amount: amt,
-        denom: NATIVE_MAX_DECIMAL_PLACES.into(),
-    };
-    client.exp_string(&format!("nam: {}", denominated,))?;
-    client.assert_success();
-
-    // Wait till epoch boundary to prevent conversion expiry during transaction
-    // construction
-    let _ep8 = epoch_sleep(&test, &validator_one_rpc, 720)?;
-
-    // Send 10*ETH_reward*(epoch_5-epoch_3) NAM from SK(B) to Christel
-    let mut client = run!(
-        test,
-        Bin::Client,
-        vec![
-            "transfer",
-            "--source",
-            B_SPENDING_KEY,
-            "--target",
-            CHRISTEL,
-            "--token",
-            NAM,
-            "--amount",
-            &((amt10 * masp_rewards[&eth()]).0 * (ep5.0 - ep3.0))
-                .to_string_native(),
-            "--signer",
-            BERTHA,
-            "--node",
-            &validator_one_rpc
-        ],
-        Some(300)
-    )?;
-    client.exp_string("Transaction accepted")?;
-    client.exp_string("Transaction applied")?;
-    client.exp_string("Transaction is valid")?;
-    client.assert_success();
-
-    // Wait till epoch boundary
-    let _ep9 = epoch_sleep(&test, &validator_one_rpc, 720)?;
-
-    // Send 20*BTC_reward*(epoch_6-epoch_0) NAM from SK(A) to Bertha
-    let mut client = run!(
-        test,
-        Bin::Client,
-        vec![
-            "transfer",
-            "--source",
-            A_SPENDING_KEY,
-            "--target",
-            BERTHA,
-            "--token",
-            NAM,
-            "--amount",
-            &((amt20 * masp_rewards[&btc()]).0 * (ep6.0 - ep0.0))
-                .to_string_native(),
-            "--signer",
-            ALBERT,
-            "--node",
-            &validator_one_rpc
-        ],
-        Some(300)
-    )?;
-    client.exp_string("Transaction accepted")?;
-    client.exp_string("Transaction applied")?;
-    client.exp_string("Transaction is valid")?;
-    client.assert_success();
-
-    // Assert NAM balance at VK(A) is 0
-    let mut client = run!(
-        test,
-        Bin::Client,
-        vec![
-            "balance",
-            "--owner",
-            AA_VIEWING_KEY,
-            "--token",
-            NAM,
-            "--node",
-            &validator_one_rpc
-        ],
-        Some(60)
-    )?;
-    client.exp_string("No shielded nam balance found")?;
-    client.assert_success();
-
-    // Assert NAM balance at VK(B) is 0
-    let mut client = run!(
-        test,
-        Bin::Client,
-        vec![
-            "balance",
-            "--owner",
-            AB_VIEWING_KEY,
-            "--token",
-            NAM,
-            "--node",
-            &validator_one_rpc
-        ],
-        Some(60)
-    )?;
-    client.exp_string("No shielded nam balance found")?;
-    client.assert_success();
-
-    // Assert NAM balance at MASP pool is 0
-    let mut client = run!(
-        test,
-        Bin::Client,
-        vec![
-            "balance",
-            "--owner",
-            MASP,
-            "--token",
-            NAM,
-            "--node",
-            &validator_one_rpc
-        ],
-        Some(60)
-    )?;
-    client.exp_string("nam: 0")?;
-    client.assert_success();
-
-    Ok(())
-}
-
-/// In this test we:
-/// 1. Run the ledger node
-=======
->>>>>>> f258a9b6
 /// 2. Submit an invalid transaction (disallowed by state machine)
 /// 3. Shut down the ledger
 /// 4. Restart the ledger
