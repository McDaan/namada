use core::time::Duration;
use std::collections::{BTreeSet, HashMap};
use std::convert::TryFrom;
use std::str::FromStr;

use anoma::ibc::applications::ics20_fungible_token_transfer::msgs::transfer::MsgTransfer;
use anoma::ibc::core::ics02_client::client_consensus::ConsensusState;
use anoma::ibc::core::ics02_client::client_state::{
    AnyClientState, ClientState,
};
use anoma::ibc::core::ics02_client::header::Header;
use anoma::ibc::core::ics02_client::msgs::create_client::MsgCreateAnyClient;
use anoma::ibc::core::ics02_client::msgs::update_client::MsgUpdateAnyClient;
use anoma::ibc::core::ics02_client::msgs::upgrade_client::MsgUpgradeAnyClient;
use anoma::ibc::core::ics03_connection::connection::Counterparty as ConnCounterparty;
use anoma::ibc::core::ics03_connection::msgs::conn_open_ack::MsgConnectionOpenAck;
use anoma::ibc::core::ics03_connection::msgs::conn_open_confirm::MsgConnectionOpenConfirm;
use anoma::ibc::core::ics03_connection::msgs::conn_open_init::MsgConnectionOpenInit;
use anoma::ibc::core::ics03_connection::msgs::conn_open_try::MsgConnectionOpenTry;
use anoma::ibc::core::ics03_connection::version::Version as ConnVersion;
use anoma::ibc::core::ics04_channel::channel::{
    ChannelEnd, Counterparty as ChanCounterparty, Order, State as ChanState,
};
use anoma::ibc::core::ics04_channel::msgs::acknowledgement::MsgAcknowledgement;
use anoma::ibc::core::ics04_channel::msgs::chan_close_confirm::MsgChannelCloseConfirm;
use anoma::ibc::core::ics04_channel::msgs::chan_close_init::MsgChannelCloseInit;
use anoma::ibc::core::ics04_channel::msgs::chan_open_ack::MsgChannelOpenAck;
use anoma::ibc::core::ics04_channel::msgs::chan_open_confirm::MsgChannelOpenConfirm;
use anoma::ibc::core::ics04_channel::msgs::chan_open_init::MsgChannelOpenInit;
use anoma::ibc::core::ics04_channel::msgs::chan_open_try::MsgChannelOpenTry;
use anoma::ibc::core::ics04_channel::msgs::recv_packet::MsgRecvPacket;
use anoma::ibc::core::ics04_channel::msgs::timeout::MsgTimeout;
use anoma::ibc::core::ics04_channel::msgs::timeout_on_close::MsgTimeoutOnClose;
use anoma::ibc::core::ics04_channel::packet::{Packet, Sequence};
use anoma::ibc::core::ics04_channel::Version as ChanVersion;
use anoma::ibc::core::ics24_host::identifier::{
    ChannelId, ClientId, ConnectionId, PortId,
};
use anoma::ibc::mock::client_state::{MockClientState, MockConsensusState};
use anoma::ibc::mock::header::MockHeader;
use anoma::ibc::proofs::{ConsensusProof, Proofs};
use anoma::ibc::signer::Signer;
use anoma::ibc::timestamp::Timestamp;
use anoma::ibc::Height;
use anoma::ibc_proto::cosmos::base::v1beta1::Coin;
use anoma::ibc_proto::ibc::core::commitment::v1::MerkleProof;
use anoma::ibc_proto::ics23::CommitmentProof;
use anoma::ledger::gas::VpGasMeter;
pub use anoma::ledger::ibc::handler::*;
use anoma::ledger::ibc::init_genesis_storage;
pub use anoma::ledger::ibc::storage::{
    ack_key, capability_index_key, capability_key, channel_counter_key,
    channel_key, client_counter_key, client_state_key, client_type_key,
    commitment_key, connection_counter_key, connection_key,
    consensus_state_key, next_sequence_ack_key, next_sequence_recv_key,
    next_sequence_send_key, port_key, receipt_key,
};
use anoma::ledger::ibc::vp::{Ibc, IbcToken};
use anoma::ledger::native_vp::{Ctx, NativeVp};
use anoma::ledger::storage::mockdb::MockDB;
use anoma::ledger::storage::Sha256Hasher;
use anoma::proto::Tx;
use anoma::tendermint::account::Id as TmAccountId;
use anoma::tendermint::block::header::{
    Header as TmHeader, Version as TmVersion,
};
use anoma::tendermint::block::Height as TmHeight;
use anoma::tendermint::chain::Id as TmChainId;
use anoma::tendermint::hash::{AppHash, Hash as TmHash};
use anoma::tendermint::time::Time as TmTime;
use anoma::tendermint_proto::Protobuf;
use anoma::types::address::{self, Address, InternalAddress};
use anoma::types::ibc::data::FungibleTokenPacketData;
use anoma::types::ibc::IbcEvent;
use anoma::types::storage::{BlockHash, BlockHeight, Key};
use anoma::types::time::Rfc3339String;
use anoma::types::token::{self, Amount};
use anoma::vm::{wasm, WasmCacheRwAccess};
use tempfile::TempDir;

use crate::tx::*;

const VP_ALWAYS_TRUE_WASM: &str = "../wasm_for_tests/vp_always_true.wasm";

pub struct TestIbcVp<'a> {
    pub ibc: Ibc<'a, MockDB, Sha256Hasher, WasmCacheRwAccess>,
    pub keys_changed: BTreeSet<Key>,
}

impl<'a> TestIbcVp<'a> {
    pub fn validate(
        &self,
        tx_data: &[u8],
    ) -> std::result::Result<bool, anoma::ledger::ibc::vp::Error> {
        self.ibc
            .validate_tx(tx_data, &self.keys_changed, &BTreeSet::new())
    }
}

pub struct TestIbcTokenVp<'a> {
    pub token: IbcToken<'a, MockDB, Sha256Hasher, WasmCacheRwAccess>,
    pub keys_changed: BTreeSet<Key>,
}

impl<'a> TestIbcTokenVp<'a> {
    pub fn validate(
        &self,
        tx_data: &[u8],
    ) -> std::result::Result<bool, anoma::ledger::ibc::vp::IbcTokenError> {
        self.token
            .validate_tx(tx_data, &self.keys_changed, &BTreeSet::new())
    }
}

pub struct TestIbcActions;

impl IbcActions for TestIbcActions {
    /// Read IBC-related data
    fn read_ibc_data(&self, key: &Key) -> Option<Vec<u8>> {
        tx_host_env::read_bytes(key.to_string())
    }

    /// Write IBC-related data
    fn write_ibc_data(&self, key: &Key, data: impl AsRef<[u8]>) {
        tx_host_env::write_bytes(key.to_string(), data)
    }

    /// Delete IBC-related data
    fn delete_ibc_data(&self, key: &Key) {
        tx_host_env::delete(key.to_string())
    }

    /// Emit an IBC event
    fn emit_ibc_event(&self, event: IbcEvent) {
        tx_host_env::emit_ibc_event(&event)
    }

    fn transfer_token(
        &self,
        src: &Address,
        dest: &Address,
        token: &Address,
        amount: Amount,
    ) {
        let src_key = token::balance_key(token, src);
        let dest_key = token::balance_key(token, dest);
        let src_bal: Option<Amount> = tx_host_env::read(&src_key.to_string());
        let mut src_bal = src_bal.unwrap_or_else(|| match src {
            Address::Internal(InternalAddress::IbcMint) => Amount::max(),
            _ => unreachable!(),
        });
        src_bal.spend(&amount);
        let mut dest_bal: Amount =
            tx_host_env::read(&dest_key.to_string()).unwrap_or_default();
        dest_bal.receive(&amount);
        match src {
            Address::Internal(InternalAddress::IbcMint) => {
                tx_host_env::write_temp(&src_key.to_string(), src_bal)
            }
            Address::Internal(InternalAddress::IbcBurn) => unreachable!(),
            _ => tx_host_env::write(&src_key.to_string(), src_bal),
        }
        match dest {
            Address::Internal(InternalAddress::IbcMint) => unreachable!(),
            Address::Internal(InternalAddress::IbcBurn) => {
                tx_host_env::write_temp(&dest_key.to_string(), dest_bal)
            }
            _ => tx_host_env::write(&dest_key.to_string(), dest_bal),
        }
    }

    fn get_height(&self) -> BlockHeight {
        tx_host_env::get_block_height()
    }

    fn get_header_time(&self) -> Rfc3339String {
        tx_host_env::get_block_time()
    }
}

/// Initialize IBC VP by running a transaction.
pub fn init_ibc_vp_from_tx<'a>(
    tx_env: &'a TestTxEnv,
    tx: &'a Tx,
) -> (TestIbcVp<'a>, TempDir) {
    let keys_changed = tx_env
        .write_log
        .verifiers_changed_keys(&BTreeSet::new())
        .get(&Address::Internal(InternalAddress::Ibc))
        .cloned()
        .expect("no IBC address");
    let (vp_wasm_cache, vp_cache_dir) =
        wasm::compilation_cache::common::testing::cache();

    let ctx = Ctx::new(
        &tx_env.storage,
        &tx_env.write_log,
        tx,
        VpGasMeter::new(0),
        vp_wasm_cache,
    );
    let ibc = Ibc { ctx };

    (TestIbcVp { ibc, keys_changed }, vp_cache_dir)
}

/// Initialize the native token VP for the given address
pub fn init_token_vp_from_tx<'a>(
    tx_env: &'a TestTxEnv,
    tx: &'a Tx,
    addr: &Address,
) -> (TestIbcTokenVp<'a>, TempDir) {
    let keys_changed = tx_env
        .write_log
        .verifiers_changed_keys(&BTreeSet::new())
        .get(addr)
        .cloned()
        .expect("no token address");
    let (vp_wasm_cache, vp_cache_dir) =
        wasm::compilation_cache::common::testing::cache();

    let ctx = Ctx::new(
        &tx_env.storage,
        &tx_env.write_log,
        tx,
        VpGasMeter::new(0),
        vp_wasm_cache,
    );
    let token = IbcToken { ctx };

    (
        TestIbcTokenVp {
            token,
            keys_changed,
        },
        vp_cache_dir,
    )
}

<<<<<<< HEAD
/// Initialize the test storage
pub fn init_storage(storage: &mut TestStorage) -> (Address, Address) {
    init_genesis_storage(storage);
    // block header to check timeout timestamp
    storage.set_header(tm_dummy_header()).unwrap();
    storage
        .begin_block(BlockHash::default(), BlockHeight(1))
        .unwrap();
=======
/// Initialize the test storage. Requires initialized [`tx_host_env::ENV`].
pub fn init_storage() -> (Address, Address) {
    tx_host_env::with(|env| {
        init_genesis_storage(&mut env.storage);
        // block header to check timeout timestamp
        env.storage.set_header(tm_dummy_header()).unwrap();
    });
>>>>>>> e2a43a54

    // initialize a token
    let code = std::fs::read(VP_ALWAYS_TRUE_WASM).expect("cannot load wasm");
    let token = tx_host_env::init_account(code.clone());

    // initialize an account
    let account = tx_host_env::init_account(code);
    let key = token::balance_key(&token, &account);
    let init_bal = Amount::from(1_000_000_000u64);
    tx_host_env::write(key.to_string(), init_bal);
    (token, account)
}

pub fn tm_dummy_header() -> TmHeader {
    TmHeader {
        version: TmVersion { block: 10, app: 0 },
        chain_id: TmChainId::try_from("test_chain".to_owned())
            .expect("Creating an TmChainId shouldn't fail"),
        height: TmHeight::try_from(10_u64)
            .expect("Creating a height shouldn't fail"),
        time: TmTime::now(),
        last_block_id: None,
        last_commit_hash: None,
        data_hash: None,
        validators_hash: TmHash::None,
        next_validators_hash: TmHash::None,
        consensus_hash: TmHash::None,
        app_hash: AppHash::try_from(vec![0])
            .expect("Creating an AppHash shouldn't fail"),
        last_results_hash: None,
        evidence_hash: None,
        proposer_address: TmAccountId::try_from(vec![0u8; 20])
            .expect("Creating an AccountId shouldn't fail"),
    }
}

pub fn prepare_client() -> (ClientId, AnyClientState, HashMap<Key, Vec<u8>>) {
    let mut writes = HashMap::new();

    let msg = msg_create_client();
    // client state
    let client_state = msg.client_state.clone();
    let client_id =
        client_id(client_state.client_type(), 0).expect("invalid client ID");
    let key = client_state_key(&client_id);
    let bytes = msg.client_state.encode_vec().expect("encoding failed");
    writes.insert(key, bytes);
    // client type
    let key = client_type_key(&client_id);
    let client_type = client_state.client_type();
    let bytes = client_type.as_str().as_bytes().to_vec();
    writes.insert(key, bytes);
    // consensus state
    let height = client_state.latest_height();
    let key = consensus_state_key(&client_id, height);
    let bytes = msg.consensus_state.encode_vec().expect("encoding failed");
    writes.insert(key, bytes);
    // client counter
    let key = client_counter_key();
    let bytes = 1_u64.to_be_bytes().to_vec();
    writes.insert(key, bytes);

    (client_id, client_state, writes)
}

pub fn prepare_opened_connection(
    client_id: &ClientId,
) -> (ConnectionId, HashMap<Key, Vec<u8>>) {
    let mut writes = HashMap::new();

    let conn_id = connection_id(0);
    let key = connection_key(&conn_id);
    let msg = msg_connection_open_init(client_id.clone());
    let mut conn = init_connection(&msg);
    open_connection(&mut conn);
    let bytes = conn.encode_vec().expect("encoding failed");
    writes.insert(key, bytes);
    // connection counter
    let key = connection_counter_key();
    let bytes = 1_u64.to_be_bytes().to_vec();
    writes.insert(key, bytes);

    (conn_id, writes)
}

pub fn prepare_opened_channel(
    conn_id: &ConnectionId,
) -> (PortId, ChannelId, HashMap<Key, Vec<u8>>) {
    let mut writes = HashMap::new();

    // port
    let port_id = port_id("test_port").expect("invalid port ID");
    let key = port_key(&port_id);
    writes.insert(key, 0_u64.to_be_bytes().to_vec());
    // capability
    let key = capability_key(0);
    let bytes = port_id.as_bytes().to_vec();
    writes.insert(key, bytes);
    // channel
    let channel_id = channel_id(0);
    let port_channel_id = port_channel_id(port_id.clone(), channel_id.clone());
    let key = channel_key(&port_channel_id);
    let msg = msg_channel_open_init(port_id.clone(), conn_id.clone());
    let mut channel = msg.channel;
    open_channel(&mut channel);
    let bytes = channel.encode_vec().expect("encoding failed");
    writes.insert(key, bytes);

    (port_id, channel_id, writes)
}

pub fn msg_create_client() -> MsgCreateAnyClient {
    let height = Height::new(0, 1);
    let header = MockHeader {
        height,
        timestamp: Timestamp::now(),
    };
    let client_state = MockClientState::new(header).wrap_any();
    let consensus_state = MockConsensusState::new(header).wrap_any();
    MsgCreateAnyClient {
        client_state,
        consensus_state,
        signer: Signer::new("test"),
    }
}

pub fn msg_update_client(client_id: ClientId) -> MsgUpdateAnyClient {
    let height = Height::new(0, 2);
    let header = MockHeader {
        height,
        timestamp: Timestamp::now(),
    }
    .wrap_any();
    MsgUpdateAnyClient {
        client_id,
        header,
        signer: Signer::new("test"),
    }
}

pub fn msg_upgrade_client(client_id: ClientId) -> MsgUpgradeAnyClient {
    let height = Height::new(0, 1);
    let header = MockHeader {
        height,
        timestamp: Timestamp::now(),
    };
    let client_state = MockClientState::new(header).wrap_any();
    let consensus_state = MockConsensusState::new(header).wrap_any();
    let proof_upgrade_client = MerkleProof {
        proofs: vec![CommitmentProof { proof: None }],
    };
    let proof_upgrade_consensus_state = MerkleProof {
        proofs: vec![CommitmentProof { proof: None }],
    };
    MsgUpgradeAnyClient {
        client_id,
        client_state,
        consensus_state,
        proof_upgrade_client,
        proof_upgrade_consensus_state,
        signer: Signer::new("test"),
    }
}

pub fn msg_connection_open_init(client_id: ClientId) -> MsgConnectionOpenInit {
    MsgConnectionOpenInit {
        client_id,
        counterparty: dummy_connection_counterparty(),
        version: ConnVersion::default(),
        delay_period: Duration::new(100, 0),
        signer: Signer::new("test"),
    }
}

pub fn msg_connection_open_try(
    client_id: ClientId,
    client_state: AnyClientState,
) -> MsgConnectionOpenTry {
    MsgConnectionOpenTry {
        previous_connection_id: None,
        client_id,
        client_state: Some(client_state),
        counterparty: dummy_connection_counterparty(),
        counterparty_versions: vec![ConnVersion::default()],
        proofs: dummy_proofs(),
        delay_period: Duration::new(100, 0),
        signer: Signer::new("test"),
    }
}

pub fn msg_connection_open_ack(
    connection_id: ConnectionId,
    client_state: AnyClientState,
) -> MsgConnectionOpenAck {
    let counterparty_connection_id =
        ConnectionId::from_str("counterpart_test_connection")
            .expect("Creating a connection ID failed");
    MsgConnectionOpenAck {
        connection_id,
        counterparty_connection_id,
        client_state: Some(client_state),
        proofs: dummy_proofs(),
        version: ConnVersion::default(),
        signer: Signer::new("test"),
    }
}

pub fn msg_connection_open_confirm(
    connection_id: ConnectionId,
) -> MsgConnectionOpenConfirm {
    MsgConnectionOpenConfirm {
        connection_id,
        proofs: dummy_proofs(),
        signer: Signer::new("test"),
    }
}

fn dummy_proofs() -> Proofs {
    let height = Height::new(0, 1);
    let consensus_proof =
        ConsensusProof::new(vec![0].try_into().unwrap(), height).unwrap();
    Proofs::new(
        vec![0].try_into().unwrap(),
        Some(vec![0].try_into().unwrap()),
        Some(consensus_proof),
        None,
        height,
    )
    .unwrap()
}

fn dummy_connection_counterparty() -> ConnCounterparty {
    let counterpart_client_id = ClientId::from_str("counterpart_test_client")
        .expect("Creating a client ID failed");
    let counterpart_conn_id =
        ConnectionId::from_str("counterpart_test_connection")
            .expect("Creating a connection ID failed");
    connection_counterparty(counterpart_client_id, counterpart_conn_id)
}

pub fn msg_channel_open_init(
    port_id: PortId,
    conn_id: ConnectionId,
) -> MsgChannelOpenInit {
    MsgChannelOpenInit {
        port_id,
        channel: dummy_channel(ChanState::Init, Order::Ordered, conn_id),
        signer: Signer::new("test"),
    }
}

pub fn msg_channel_open_try(
    port_id: PortId,
    conn_id: ConnectionId,
) -> MsgChannelOpenTry {
    MsgChannelOpenTry {
        port_id,
        previous_channel_id: None,
        channel: dummy_channel(ChanState::TryOpen, Order::Ordered, conn_id),
        counterparty_version: ChanVersion::ics20(),
        proofs: dummy_proofs(),
        signer: Signer::new("test"),
    }
}

pub fn msg_channel_open_ack(
    port_id: PortId,
    channel_id: ChannelId,
) -> MsgChannelOpenAck {
    MsgChannelOpenAck {
        port_id,
        channel_id,
        counterparty_channel_id: dummy_channel_counterparty()
            .channel_id()
            .unwrap()
            .clone(),
        counterparty_version: ChanVersion::ics20(),
        proofs: dummy_proofs(),
        signer: Signer::new("test"),
    }
}

pub fn msg_channel_open_confirm(
    port_id: PortId,
    channel_id: ChannelId,
) -> MsgChannelOpenConfirm {
    MsgChannelOpenConfirm {
        port_id,
        channel_id,
        proofs: dummy_proofs(),
        signer: Signer::new("test"),
    }
}

pub fn msg_channel_close_init(
    port_id: PortId,
    channel_id: ChannelId,
) -> MsgChannelCloseInit {
    MsgChannelCloseInit {
        port_id,
        channel_id,
        signer: Signer::new("test"),
    }
}

pub fn msg_channel_close_confirm(
    port_id: PortId,
    channel_id: ChannelId,
) -> MsgChannelCloseConfirm {
    MsgChannelCloseConfirm {
        port_id,
        channel_id,
        proofs: dummy_proofs(),
        signer: Signer::new("test"),
    }
}

fn dummy_channel(
    state: ChanState,
    order: Order,
    connection_id: ConnectionId,
) -> ChannelEnd {
    ChannelEnd::new(
        state,
        order,
        dummy_channel_counterparty(),
        vec![connection_id],
        ChanVersion::ics20(),
    )
}

pub fn dummy_channel_counterparty() -> ChanCounterparty {
    let counterpart_port_id = PortId::from_str("counterpart_test_port")
        .expect("Creating a port ID failed");
    let counterpart_channel_id =
        ChannelId::from_str("counterpart_test_channel")
            .expect("Creating a channel ID failed");
    channel_counterparty(counterpart_port_id, counterpart_channel_id)
}

pub fn unorder_channel(channel: &mut ChannelEnd) {
    channel.ordering = Order::Unordered;
}

pub fn msg_transfer(
    port_id: PortId,
    channel_id: ChannelId,
    token: String,
    sender: &Address,
) -> MsgTransfer {
    let timeout_timestamp =
        (Timestamp::now() + Duration::from_secs(100)).unwrap();
    MsgTransfer {
        source_port: port_id,
        source_channel: channel_id,
        token: Some(Coin {
            denom: token,
            amount: 100u64.to_string(),
        }),
        sender: Signer::new(sender.to_string()),
        receiver: Signer::new(
            address::testing::gen_established_address().to_string(),
        ),
        timeout_height: Height::new(1, 100),
        timeout_timestamp,
    }
}

pub fn set_timeout_height(msg: &mut MsgTransfer) {
    msg.timeout_height = Height::new(1, 1);
}

pub fn msg_packet_recv(packet: Packet) -> MsgRecvPacket {
    MsgRecvPacket {
        packet,
        proofs: dummy_proofs(),
        signer: Signer::new("test"),
    }
}

pub fn msg_packet_ack(packet: Packet) -> MsgAcknowledgement {
    MsgAcknowledgement {
        packet,
        acknowledgement: vec![0],
        proofs: dummy_proofs(),
        signer: Signer::new("test"),
    }
}

pub fn received_packet(
    port_id: PortId,
    channel_id: ChannelId,
    sequence: Sequence,
    token: String,
    receiver: &Address,
) -> Packet {
    let counterparty = dummy_channel_counterparty();
    let timeout_timestamp =
        (Timestamp::now() + Duration::from_secs(100)).unwrap();
    let data = FungibleTokenPacketData {
        denomination: token,
        amount: 100u64.to_string(),
        sender: address::testing::gen_established_address().to_string(),
        receiver: receiver.to_string(),
    };
    Packet {
        sequence,
        source_port: counterparty.port_id().clone(),
        source_channel: counterparty.channel_id().unwrap().clone(),
        destination_port: port_id,
        destination_channel: channel_id,
        data: serde_json::to_vec(&data).unwrap(),
        timeout_height: Height::new(1, 10),
        timeout_timestamp,
    }
}

pub fn msg_timeout(packet: Packet, next_sequence_recv: Sequence) -> MsgTimeout {
    MsgTimeout {
        packet,
        next_sequence_recv,
        proofs: dummy_proofs(),
        signer: Signer::new("test"),
    }
}

pub fn msg_timeout_on_close(
    packet: Packet,
    next_sequence_recv: Sequence,
) -> MsgTimeoutOnClose {
    MsgTimeoutOnClose {
        packet,
        next_sequence_recv,
        proofs: dummy_proofs(),
        signer: Signer::new("test"),
    }
}<|MERGE_RESOLUTION|>--- conflicted
+++ resolved
@@ -237,24 +237,16 @@
     )
 }
 
-<<<<<<< HEAD
-/// Initialize the test storage
-pub fn init_storage(storage: &mut TestStorage) -> (Address, Address) {
-    init_genesis_storage(storage);
-    // block header to check timeout timestamp
-    storage.set_header(tm_dummy_header()).unwrap();
-    storage
-        .begin_block(BlockHash::default(), BlockHeight(1))
-        .unwrap();
-=======
 /// Initialize the test storage. Requires initialized [`tx_host_env::ENV`].
 pub fn init_storage() -> (Address, Address) {
     tx_host_env::with(|env| {
         init_genesis_storage(&mut env.storage);
         // block header to check timeout timestamp
         env.storage.set_header(tm_dummy_header()).unwrap();
+        env.storage
+            .begin_block(BlockHash::default(), BlockHeight(1))
+            .unwrap();
     });
->>>>>>> e2a43a54
 
     // initialize a token
     let code = std::fs::read(VP_ALWAYS_TRUE_WASM).expect("cannot load wasm");
