--- conflicted
+++ resolved
@@ -55,20 +55,8 @@
         shielded: &masp_primitives::transaction::Transaction,
         pin_key: Option<&str>,
     ) -> Result<(), Error> {
-<<<<<<< HEAD
-        masp_utils::handle_masp_tx(self, shielded, pin_key)?;
-        masp_utils::update_note_commitment_tree(self, shielded)
-=======
-        namada_token::utils::handle_masp_tx(
-            self,
-            &shielded.transfer,
-            &shielded.masp_tx,
-        )?;
-        namada_token::utils::update_note_commitment_tree(
-            self,
-            &shielded.masp_tx,
-        )
->>>>>>> 21eddeaa
+        namada_token::utils::handle_masp_tx(self, shielded, pin_key)?;
+        namada_token::utils::update_note_commitment_tree(self, shielded)
     }
 
     fn mint_token(
